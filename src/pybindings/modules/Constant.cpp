/*
 * Copyright (c) 2011, Willow Garage, Inc.
 * All rights reserved.
 *
 * Redistribution and use in source and binary forms, with or without
 * modification, are permitted provided that the following conditions are met:
 *
 *     * Redistributions of source code must retain the above copyright
 *       notice, this list of conditions and the following disclaimer.
 *     * Redistributions in binary form must reproduce the above copyright
 *       notice, this list of conditions and the following disclaimer in the
 *       documentation and/or other materials provided with the distribution.
 *     * Neither the name of the Willow Garage, Inc. nor the names of its
 *       contributors may be used to endorse or promote products derived from
 *       this software without specific prior written permission.
 *
 * THIS SOFTWARE IS PROVIDED BY THE COPYRIGHT HOLDERS AND CONTRIBUTORS "AS IS"
 * AND ANY EXPRESS OR IMPLIED WARRANTIES, INCLUDING, BUT NOT LIMITED TO, THE
 * IMPLIED WARRANTIES OF MERCHANTABILITY AND FITNESS FOR A PARTICULAR PURPOSE
 * ARE DISCLAIMED. IN NO EVENT SHALL THE COPYRIGHT OWNER OR CONTRIBUTORS BE
 * LIABLE FOR ANY DIRECT, INDIRECT, INCIDENTAL, SPECIAL, EXEMPLARY, OR
 * CONSEQUENTIAL DAMAGES (INCLUDING, BUT NOT LIMITED TO, PROCUREMENT OF
 * SUBSTITUTE GOODS OR SERVICES; LOSS OF USE, DATA, OR PROFITS; OR BUSINESS
 * INTERRUPTION) HOWEVER CAUSED AND ON ANY THEORY OF LIABILITY, WHETHER IN
 * CONTRACT, STRICT LIABILITY, OR TORT (INCLUDING NEGLIGENCE OR OTHERWISE)
 * ARISING IN ANY WAY OUT OF THE USE OF THIS SOFTWARE, EVEN IF ADVISED OF THE
 * POSSIBILITY OF SUCH DAMAGE.
 */

#include <ecto/ecto.hpp>
#include <iostream>
#include <queue>

namespace bp = boost::python;
namespace ecto
{
  namespace bp = boost::python;

  struct Constant
  {
    spore<bp::object> value, out;

    static void declare_params(tendrils& params)
    {
<<<<<<< HEAD
      params.declare<bp::object>("value", "Value to output");
=======
      params.declare<bp::object> ("value", "Value to output");
>>>>>>> e3290464
    }

    static void declare_io(const tendrils& parms, tendrils& in, tendrils& out)
    {
<<<<<<< HEAD
      out.declare<bp::object>("out", "out. box.");
=======
      if(parms.get<bp::object>("value") == bp::object())
        return;
      out.declare<bp::object> ("output", "Any type, constant.",
                               parms.get<bp::object> ("value"));
>>>>>>> e3290464
    }

    void configure(tendrils& p, tendrils& i, tendrils& o)
    {
      value = p.at("value");
      out = o.at("out");
    }

    int process(const tendrils& i, tendrils& o)
    {
      std::cout << "value type=" << ((tendril::ptr)value)->type_name() << "\n";
      std::cout << "out type=" << ((tendril::ptr)out)->type_name() << "\n";
      tendril::ptr value_tp = value.tendril_ptr();
      tendril::ptr out_tp = out.tendril_ptr();
      out_tp->copy_value(*value_tp);
      std::cout << "Constant::process done." << std::endl;
      return ecto::OK;
    }
  };
}

ECTO_MODULE(ecto, ecto::Constant, "Constant",
    "Constant node always outputs same value.");<|MERGE_RESOLUTION|>--- conflicted
+++ resolved
@@ -42,23 +42,18 @@
 
     static void declare_params(tendrils& params)
     {
-<<<<<<< HEAD
       params.declare<bp::object>("value", "Value to output");
-=======
-      params.declare<bp::object> ("value", "Value to output");
->>>>>>> e3290464
     }
 
     static void declare_io(const tendrils& parms, tendrils& in, tendrils& out)
     {
-<<<<<<< HEAD
-      out.declare<bp::object>("out", "out. box.");
-=======
       if(parms.get<bp::object>("value") == bp::object())
-        return;
+        {
+          std::cout << "Constant: no param supplied\n";
+          return;
+        }
       out.declare<bp::object> ("output", "Any type, constant.",
                                parms.get<bp::object> ("value"));
->>>>>>> e3290464
     }
 
     void configure(tendrils& p, tendrils& i, tendrils& o)
