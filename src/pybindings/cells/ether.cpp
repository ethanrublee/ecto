--- conflicted
+++ resolved
@@ -1,5 +1,3 @@
-<<<<<<< HEAD
-=======
 #include <ecto/ecto.hpp>
 #include <boost/weak_ptr.hpp>
 #include <boost/python/overloads.hpp>
@@ -53,4 +51,3 @@
     }
   }
 }
->>>>>>> 26832028
