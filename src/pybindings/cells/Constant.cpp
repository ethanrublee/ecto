--- conflicted
+++ resolved
@@ -45,12 +45,8 @@
     static void declare_io(const tendrils& params, tendrils& in, tendrils& out)
     {
       // copy supplied value of 
-<<<<<<< HEAD
-      bp::object obj = parms.get<bp::object> ("value");
-=======
       bp::object obj = params.get<bp::object> ("value");
 
->>>>>>> c8ed5b87
       out.declare<bp::object> ("out", "Any type, constant.", obj);
     }
 
