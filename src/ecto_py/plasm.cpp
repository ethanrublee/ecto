--- conflicted
+++ resolved
@@ -20,24 +20,6 @@
   return p.viz();
 }
 void wrapPlasm(){
-<<<<<<< HEAD
-  bp::class_<edge>("Edge")
-    .def_readwrite("downstream",&edge::downstream)
-    .def_readwrite("upstream",&edge::upstream)
-    ;
-  bp::class_<plasm::map_t>("map_module_edge")
-    .def(bp::map_indexing_suite<plasm::map_t>())
-    ;
-  bp::class_<edge::us::modules>("map_string_module")
-    .def(bp::map_indexing_suite<edge::us::modules>())
-    ;
-  bp::class_<edge::ds::modules>("map_string_set_module")
-    .def(bp::map_indexing_suite<edge::ds::modules>())
-    ;
-  bp::class_<edge::ds::module_set>("set_module")
-      .def(bp::set_indexing_suite<edge::ds::module_set>())
-      ;
-=======
 //  bp::class_<edge>("Edge")
 //    .def_readwrite("downstream",&edge::downstream)
 //    .def_readwrite("upstream",&edge::upstream)
@@ -55,7 +37,6 @@
 //      .def(bp::set_indexing_suite<edge::ds::module_set>())
 //      ;
 
->>>>>>> 731cb92b
   bp::class_<plasm,boost::noncopyable>("Plasm")
     .def("connect", &plasm::connect, (arg("from_module"), arg("output_name"),
 				      arg("to_module"),   arg("intput_name")))
