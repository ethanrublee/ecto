#include <ecto/tendril.hpp>
#include <boost/python.hpp>
namespace ecto
{
  tendril::tendril()
    : doc_()
    , dirty_(false)
    , default_(false)
    , user_supplied_(false)
    , required_(false)
<<<<<<< HEAD
    , frompy_convert(&FromPython<none>::copier)
    , topy_convert(&ToPython<none>::copier)
=======
    , converter(&ConverterImpl<none>::instance)
>>>>>>> c8ed5b87
  {
    set_holder<none>(none());
  }

<<<<<<< HEAD
  tendril::~tendril(){ }

  tendril::tendril(const tendril& rhs) 
     : doc_(rhs.doc_)
     , dirty_(false)
     , default_(rhs.default_)
     , user_supplied_(rhs.user_supplied_)
     , required_(rhs.required_)
     , frompy_convert(rhs.frompy_convert)
     , topy_convert(rhs.topy_convert)
  {
    copy_holder(rhs);
  }
=======
  tendril::tendril(const tendril& rhs) 
    : holder_(rhs.holder_)
    , type_ID_(rhs.type_ID_)
    , doc_(rhs.doc_)
    , dirty_(false)
    , default_(rhs.default_)
    , user_supplied_(rhs.user_supplied_)
    , required_(rhs.required_)
    , converter(rhs.converter)
  { }
>>>>>>> c8ed5b87

  tendril& tendril::operator=(const tendril& rhs)
  {
    if (this == &rhs)
      return *this;
    copy_holder(rhs);
    doc_ = rhs.doc_;
    dirty_ = rhs.dirty_;
    default_ = rhs.default_;
    required_ = rhs.required_;
    converter = rhs.converter;
    return *this;
  }

  tendril::~tendril(){ }



  ecto::tendril& tendril::operator<<(const tendril& rhs)
  {
    if (this == &rhs)
      return *this;
    if (is_type<none>() || same_type(rhs))
    {
      copy_holder(rhs);
    }
    else
    {
      enforce_compatible_type(rhs);
      if (rhs.is_type<none>())
      {
        throw ecto::except::ValueNone("You may not copy the value of a tendril that holds a tendril::none.");
      }
      else if (rhs.is_type<boost::python::object>())
      {
        *this << rhs.get<boost::python::object>();
      }
      else if (is_type<boost::python::object>())
      {
<<<<<<< HEAD
        //*this << rhs;
        //rhs.sample(get<boost::python::object>());
        (*rhs.topy_convert)(*boost::unsafe_any_cast<boost::python::object>(&holder_), rhs);
=======
        (*rhs.converter)(*boost::unsafe_any_cast<boost::python::object>(&holder_), rhs);
>>>>>>> c8ed5b87
      }
    }
    mark_dirty();
    return *this;
  }


  void tendril::set_doc(const std::string& doc_str)
  {
    doc_ = doc_str;
  }

  void tendril::enqueue_oneshot(TendrilJob job)
  {
    boost::mutex::scoped_lock lock(mtx_);
    jobs_onetime_.push_back(job);
  }
  void tendril::enqueue_persistent(TendrilJob job)
  {
    boost::mutex::scoped_lock lock(mtx_);
    jobs_persistent_.push_back(job);
  }

  struct exec
  {
    exec(tendril&t):t(t){}
    void operator()(tendril::TendrilJob& job)
    {
      job(t);
    }
    tendril& t;
  };

  template<typename JobQue>
  void
  execute(tendril& t, JobQue& q)
  {
    std::for_each(q.begin(), q.end(), exec(t));
  }

  void tendril::exec_oneshots()
  {
    boost::mutex::scoped_lock lock(mtx_);
    execute(*this,jobs_onetime_);
    jobs_onetime_.clear();
  }

  void tendril::exec_persistent()
  {
    boost::mutex::scoped_lock lock(mtx_);
    execute(*this,jobs_persistent_);
  }

  void tendril::notify()
  {
    exec_oneshots();
    if (dirty())
    {
      exec_persistent();
    }
    mark_clean();
  }

  std::string
  tendril::doc() const
  {
    return doc_;
  }

  std::string
  tendril::type_name() const
  {
   return type_ID_;
  }

  bool
  tendril::required() const
  {
    return required_;
  }

  void
  tendril::required(bool b)
  {
    required_ = b;
  }

  bool
  tendril::user_supplied() const
  {
    return user_supplied_;
  }

  void
  tendril::user_supplied(bool b)
  {
    user_supplied_ = b;
  }

  bool
  tendril::has_default() const
  {
    return default_;
  }

  bool
  tendril::dirty() const
  {
    return dirty_;
  }

  //! The tendril has notified its callback if one was registered since it was changed.
  bool
  tendril::clean() const
  {
    return !dirty_;
  }

  bool
  tendril::same_type(const tendril& rhs) const
  {
    return rhs.type_ID_ == type_ID_;
  }

  bool
  tendril::compatible_type(const tendril& rhs) const
  {
    if (same_type(rhs))
      return true;
    return is_type<none>() || rhs.is_type<none>() || is_type<boost::python::object>()
           || rhs.is_type<boost::python::object>();
  }

  void
  tendril::enforce_compatible_type(const tendril& rhs) const
  {
    if (!compatible_type(rhs))
    {
      throw except::TypeMismatch(type_name() + " is not a " + rhs.type_name());
    }
  }

  void
  tendril::mark_dirty()
  {
    dirty_ = true;
    user_supplied_ = true;
  }
  void
  tendril::mark_clean()
  {
    dirty_ = false;
  }
<<<<<<< HEAD

#if 0
  template<>
  void tendril::sample<boost::python::object>(boost::python::object& obj) const
  {
    assert(0);
    //    (*pycopy_to_)(const_cast<tendril&>(*this),const_cast<boost::python::object&>(obj));
  }
  template<>
  void tendril::set<boost::python::object>(const boost::python::object& obj)
  {
    assert(0);
    //    (*pycopy_from_)(const_cast<tendril&>(*this),const_cast<boost::python::object&>(obj));
    mark_dirty();
  }
#endif
=======
>>>>>>> c8ed5b87

  void tendril::copy_holder(const tendril& rhs)
  {
    holder_ = rhs.holder_;
    type_ID_ = rhs.type_ID_;
<<<<<<< HEAD
    // pycopy_from_ = rhs.pycopy_from_;
    // pycopy_to_ = rhs.pycopy_to_;
=======
>>>>>>> c8ed5b87
  }

}<|MERGE_RESOLUTION|>--- conflicted
+++ resolved
@@ -8,31 +8,11 @@
     , default_(false)
     , user_supplied_(false)
     , required_(false)
-<<<<<<< HEAD
-    , frompy_convert(&FromPython<none>::copier)
-    , topy_convert(&ToPython<none>::copier)
-=======
     , converter(&ConverterImpl<none>::instance)
->>>>>>> c8ed5b87
   {
     set_holder<none>(none());
   }
 
-<<<<<<< HEAD
-  tendril::~tendril(){ }
-
-  tendril::tendril(const tendril& rhs) 
-     : doc_(rhs.doc_)
-     , dirty_(false)
-     , default_(rhs.default_)
-     , user_supplied_(rhs.user_supplied_)
-     , required_(rhs.required_)
-     , frompy_convert(rhs.frompy_convert)
-     , topy_convert(rhs.topy_convert)
-  {
-    copy_holder(rhs);
-  }
-=======
   tendril::tendril(const tendril& rhs) 
     : holder_(rhs.holder_)
     , type_ID_(rhs.type_ID_)
@@ -43,7 +23,6 @@
     , required_(rhs.required_)
     , converter(rhs.converter)
   { }
->>>>>>> c8ed5b87
 
   tendril& tendril::operator=(const tendril& rhs)
   {
@@ -83,13 +62,7 @@
       }
       else if (is_type<boost::python::object>())
       {
-<<<<<<< HEAD
-        //*this << rhs;
-        //rhs.sample(get<boost::python::object>());
-        (*rhs.topy_convert)(*boost::unsafe_any_cast<boost::python::object>(&holder_), rhs);
-=======
         (*rhs.converter)(*boost::unsafe_any_cast<boost::python::object>(&holder_), rhs);
->>>>>>> c8ed5b87
       }
     }
     mark_dirty();
@@ -243,35 +216,11 @@
   {
     dirty_ = false;
   }
-<<<<<<< HEAD
-
-#if 0
-  template<>
-  void tendril::sample<boost::python::object>(boost::python::object& obj) const
-  {
-    assert(0);
-    //    (*pycopy_to_)(const_cast<tendril&>(*this),const_cast<boost::python::object&>(obj));
-  }
-  template<>
-  void tendril::set<boost::python::object>(const boost::python::object& obj)
-  {
-    assert(0);
-    //    (*pycopy_from_)(const_cast<tendril&>(*this),const_cast<boost::python::object&>(obj));
-    mark_dirty();
-  }
-#endif
-=======
->>>>>>> c8ed5b87
 
   void tendril::copy_holder(const tendril& rhs)
   {
     holder_ = rhs.holder_;
     type_ID_ = rhs.type_ID_;
-<<<<<<< HEAD
-    // pycopy_from_ = rhs.pycopy_from_;
-    // pycopy_to_ = rhs.pycopy_to_;
-=======
->>>>>>> c8ed5b87
   }
 
 }