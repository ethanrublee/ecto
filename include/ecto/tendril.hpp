/*
 * Copyright (c) 2011, Willow Garage, Inc.
 * All rights reserved.
 *
 * Redistribution and use in source and binary forms, with or without
 * modification, are permitted provided that the following conditions are met:
 *
 *     * Redistributions of source code must retain the above copyright
 *       notice, this list of conditions and the following disclaimer.
 *     * Redistributions in binary form must reproduce the above copyright
 *       notice, this list of conditions and the following disclaimer in the
 *       documentation and/or other materials provided with the distribution.
 *     * Neither the name of the Willow Garage, Inc. nor the names of its
 *       contributors may be used to endorse or promote products derived from
 *       this software without specific prior written permission.
 *
 * THIS SOFTWARE IS PROVIDED BY THE COPYRIGHT HOLDERS AND CONTRIBUTORS "AS IS"
 * AND ANY EXPRESS OR IMPLIED WARRANTIES, INCLUDING, BUT NOT LIMITED TO, THE
 * IMPLIED WARRANTIES OF MERCHANTABILITY AND FITNESS FOR A PARTICULAR PURPOSE
 * ARE DISCLAIMED. IN NO EVENT SHALL THE COPYRIGHT OWNER OR CONTRIBUTORS BE
 * LIABLE FOR ANY DIRECT, INDIRECT, INCIDENTAL, SPECIAL, EXEMPLARY, OR
 * CONSEQUENTIAL DAMAGES (INCLUDING, BUT NOT LIMITED TO, PROCUREMENT OF
 * SUBSTITUTE GOODS OR SERVICES; LOSS OF USE, DATA, OR PROFITS; OR BUSINESS
 * INTERRUPTION) HOWEVER CAUSED AND ON ANY THEORY OF LIABILITY, WHETHER IN
 * CONTRACT, STRICT LIABILITY, OR TORT (INCLUDING NEGLIGENCE OR OTHERWISE)
 * ARISING IN ANY WAY OUT OF THE USE OF THIS SOFTWARE, EVEN IF ADVISED OF THE
 * POSSIBILITY OF SUCH DAMAGE.
 */
#pragma once
#include <boost/python.hpp>
#include <boost/python/type_id.hpp>
#include <boost/shared_ptr.hpp>

#include <ecto/util.hpp> //name_of
#include <stdexcept>
#include <string>
#include <set>
#include <sstream>
#include <cstring>

namespace ecto
{

/**
 * \brief A tendril is the slender, winding organ of the
 * ecto::module that gives it its awesome type erasure and uber
 * flexibility.
 *
 * Each tendril is a type erasing holder for any instance of any type,
 * and allows introspection including its value, type, and doc string.
 *
 * Tendrils also support being tied to other tendrils so that many tendrils
 * may point to the same underlying data. AKA the multi pointer paradigm
 */
class tendril
{
public:
  /**
   * \brief default constructor, creates a tendril that is initialized with the
   * tendril::none type.
   */
  tendril();
  /**
   * \brief destructor, will deallocate the value held.
   */
  ~tendril();
  /**
   * \brief Copy the value held by the tendril.
   * @param rhs the tendril to copy from
   */
  tendril(const tendril& rhs);

  /**
   * \brief A templated convenience constructor for creating a tendril
   * that hides the given type.
   * @tparam T The type to hide in this tendril
   * @param t default value for t
   * @param doc a documentation string
   */
  template<typename T>
  tendril(const T& t, const std::string& doc) :
    holder_(new holder<T> (t))
  {
    setDoc(doc);
  }

  /**
   * \brief Copies the value held by the given tendril to this one.
   * @param rhs
   * @return this
   */
  tendril& operator=(const tendril& rhs);

  void copy_value(const tendril& rhs);

  /**
   * \brief This is an unmangled type name for what ever tendril is
   * holding.
   *
   * @return the unmangled name, e.g. "cv::Mat", or
   * "pcl::PointCloud<pcl::PointXYZ>"
   */
  std::string type_name() const;

  /**
   * \brief A doc string for this tendril, "foo is for the input
   * and will be mashed with spam."
   * @return A very descriptive human readable string of whatever
   * the tendril is holding on to.
   */
  std::string doc() const;

  //FIXME add properties, min_, max_, cb_, etc...
  //properties operator();

  /**
   * \brief The doc for this tendril is runtime defined, so you may want to update it.
   * @param doc_str A human readable description of the tendril.
   */
  void setDoc(const std::string& doc_str);

  /**
   * Given T this will get the type from the tendril, also enforcing type with an exception.
   * @return a const reference to the value of the tendril (no copies)
   */
  template<typename T>
  inline const T& get() const
  {
    //throws on failure
    enforce_type<T> ();
    //cast a void pointer to this type.
    return *static_cast<const T*> (holder_->get());
  }

  /**
   * Given T this will get the type from the tendril, also enforcing type with an exception.
   * @return a reference to the value of the tendril (no copies)
   */
  template<typename T>
  inline T& get()
  {
    //throws on failure
    enforce_type<T> ();
    //cast a void pointer to this type.
    return *static_cast<T*> (holder_->get());
  }

  /**
   * \brief runtime check if the tendril is of the given type.
   * @return true if it is the type.
   */
  template<typename T>
  inline bool is_type() const
  {
    return holder_base::check<T>(*holder_);
  }

  /**
   * \brief Test if the given tendril is the same type as this one
   * @param rhs The tendril to test against.
   * @return true if they are the same type.
   */
  inline bool same_type(const tendril& rhs) const
  {
    return type_name() == rhs.type_name();
  }

  inline bool compatible_type(const tendril& rhs) const
  {
    if (same_type(rhs))
      return true;
    return is_type<boost::python::object> () || rhs.is_type<boost::python::object> ();
  }

  inline void enforce_compatible_type(const tendril& rhs) const
  {
    if (!compatible_type(rhs))
      {
        throw(std::logic_error(std::string(type_name() + " is not a " + rhs.type_name()).c_str()));

      }
  }

  /**
   * \brief runtime check if the tendril is of the given type, this will throw.
   */
  template<typename T>
  inline void enforce_type() const
  {
    if (!is_type<T> ())
      throw(std::logic_error(std::string(type_name() + " is not a " + name_of<T> ()).c_str()));
  }
  /**
   * \brief Get the boost::python version of the object (by value)
   * @return A copy of the underlying object as a boost python object, will be None type if the conversion fails.
   */
  boost::python::object extract() const;
  /**
   * \brief Set this tendril's value from the python object. This will copy the value
   * @param o a python object holding a type compatible_type with this tendril. Will throw if the types are not compatible_type.
   */
  void set(boost::python::object o);

  //! A none type for tendril when the tendril is uninitialized.
  struct none
  {
  };

private:
  // ############################### NVI ####################################
  struct holder_base
  {
    typedef boost::shared_ptr<holder_base> ptr;
    holder_base()
    {
    }
    holder_base& operator=(const holder_base& rhs);
    virtual ~holder_base();
    virtual const std::string& type_name() const = 0;
    virtual void* get() = 0;
    virtual bool is_type(std::type_info const& ti) const = 0;
    virtual void setPython(boost::python::object o) = 0;
    virtual boost::python::object getPython() const = 0;
    virtual void copy_to(holder_base& holder) const = 0;
    virtual ptr clone() const = 0;

    template<typename T>
    const T& getT() const
    {
      void* tval = const_cast<holder_base*> (this)->get();
      if (tval == NULL)
        throw std::logic_error(type_name() + " is not safe when getting by type");
      return *static_cast<T*> (tval);
    }
    template<typename T>
    T& getT()
    {
      void* tval = get();

      if (tval == NULL)
        throw std::logic_error(type_name() + " is not safe when getting by type");
<<<<<<< HEAD

      return *static_cast<T*> (tval);
=======
 
      return *static_cast<T*>(tval);
>>>>>>> 2020806f
    }

    //convenience functions for checking types
    template<typename T>
    static bool inline check(holder_base& i);
    template<typename T>
    static inline void checkThrow(holder_base& i) throw (std::logic_error);
  };

  template<typename T>
  struct holder: holder_base
  {
    holder(const T& t);
    const std::string& type_name() const;
    bool is_type(std::type_info const& ti) const;
    void* get();
    void setPython(boost::python::object o);
    boost::python::object getPython() const;
    void copy_to(holder_base& holder) const;
    boost::shared_ptr<holder_base> clone() const;
    T t;
  };
  tendril(holder_base::ptr impl);
  boost::shared_ptr<holder_base> holder_;
  std::string doc_;
};

template<typename T>
bool tendril::holder_base::check(tendril::holder_base& i)
{
  return i.is_type(typeid(T));
}

template<typename T>
void tendril::holder_base::checkThrow(tendril::holder_base& i) throw (std::logic_error)
{
  if (!check<T> (i))
    throw(std::logic_error(std::string(i.type_name() + " is not a " + name_of<T> ()).c_str()));
}

template<typename T>
tendril::holder<T>::holder(const T& t) :
  t(t)
{
}

template<typename T>
const std::string& tendril::holder<T>::type_name() const
{
  static const std::string name = name_of<T> ();
  return name;
}
template<typename T>
bool tendril::holder<T>::is_type(std::type_info const& ti) const
{
  return std::strcmp(typeid(T).name(), ti.name()) == 0;
}

template<typename T>
void* tendril::holder<T>::get()
{
  return &t;//.get();
}

template<>
inline void* tendril::holder<boost::python::object>::get()
{
  return NULL; //unsafe to dereference the boost python object.
}

template<typename T>
void tendril::holder<T>::setPython(boost::python::object o)
{
  boost::python::extract<T> get_T(o);
  if (get_T.check())
    t = get_T();
  else
    throw std::logic_error("Could not convert python object to type : " + type_name());
}
template<>
inline void 
tendril::holder<boost::python::object>::setPython(boost::python::object o)
{
  t = o;
}

template<typename T>
boost::python::object tendril::holder<T>::getPython() const
{
  try
    {
      boost::python::object o(t);
      return o;
    } catch (const boost::python::error_already_set&)
    {
      //silently handle no python wrapping
    }
  return boost::python::object();
}
template<>
inline boost::python::object tendril::holder<boost::python::object>::getPython() const
{
  return t;
}
template<typename T>
void tendril::holder<T>::copy_to(holder_base& holder) const
{
  void* tval = holder.get();
  if (tval != NULL)
    *static_cast<T*> (tval) = t;
  else
    holder.setPython(getPython());
}

template<>
inline void tendril::holder<boost::python::object>::copy_to(holder_base& holder) const
{
  holder.setPython(t);
}

template<typename T>
tendril::holder_base::ptr tendril::holder<T>::clone() const
{
  tendril::holder_base::ptr p(new holder<T> (t));
  return p;
}

}<|MERGE_RESOLUTION|>--- conflicted
+++ resolved
@@ -167,18 +167,18 @@
 
   inline bool compatible_type(const tendril& rhs) const
   {
-    if (same_type(rhs))
-      return true;
-    return is_type<boost::python::object> () || rhs.is_type<boost::python::object> ();
+    if(same_type(rhs))return true;
+    return is_type<boost::python::object>() || rhs.is_type<boost::python::object>();
   }
 
   inline void enforce_compatible_type(const tendril& rhs) const
   {
-    if (!compatible_type(rhs))
-      {
-        throw(std::logic_error(std::string(type_name() + " is not a " + rhs.type_name()).c_str()));
-
-      }
+    if(!compatible_type(rhs))
+    {
+      throw(std::logic_error(
+           std::string(type_name() + " is not a " + rhs.type_name()).c_str()));
+
+    }
   }
 
   /**
@@ -188,7 +188,8 @@
   inline void enforce_type() const
   {
     if (!is_type<T> ())
-      throw(std::logic_error(std::string(type_name() + " is not a " + name_of<T> ()).c_str()));
+      throw(std::logic_error(
+          std::string(type_name() + " is not a " + name_of<T> ()).c_str()));
   }
   /**
    * \brief Get the boost::python version of the object (by value)
@@ -221,31 +222,26 @@
     virtual bool is_type(std::type_info const& ti) const = 0;
     virtual void setPython(boost::python::object o) = 0;
     virtual boost::python::object getPython() const = 0;
-    virtual void copy_to(holder_base& holder) const = 0;
+    virtual void copy_to(holder_base& holder) const  = 0;
     virtual ptr clone() const = 0;
 
     template<typename T>
     const T& getT() const
     {
-      void* tval = const_cast<holder_base*> (this)->get();
-      if (tval == NULL)
+       void* tval = const_cast<holder_base*>(this)->get();
+      if(tval==NULL)
         throw std::logic_error(type_name() + " is not safe when getting by type");
-      return *static_cast<T*> (tval);
+      return *static_cast< T*>(tval);
     }
     template<typename T>
     T& getT()
     {
       void* tval = get();
 
-      if (tval == NULL)
+      if(tval==NULL)
         throw std::logic_error(type_name() + " is not safe when getting by type");
-<<<<<<< HEAD
-
-      return *static_cast<T*> (tval);
-=======
  
       return *static_cast<T*>(tval);
->>>>>>> 2020806f
     }
 
     //convenience functions for checking types
@@ -280,10 +276,12 @@
 }
 
 template<typename T>
-void tendril::holder_base::checkThrow(tendril::holder_base& i) throw (std::logic_error)
+void tendril::holder_base::checkThrow(tendril::holder_base& i)
+    throw (std::logic_error)
 {
   if (!check<T> (i))
-    throw(std::logic_error(std::string(i.type_name() + " is not a " + name_of<T> ()).c_str()));
+    throw(std::logic_error(
+        std::string(i.type_name() + " is not a " + name_of<T> ()).c_str()));
 }
 
 template<typename T>
@@ -315,6 +313,7 @@
 {
   return NULL; //unsafe to dereference the boost python object.
 }
+
 
 template<typename T>
 void tendril::holder<T>::setPython(boost::python::object o)
@@ -323,7 +322,8 @@
   if (get_T.check())
     t = get_T();
   else
-    throw std::logic_error("Could not convert python object to type : " + type_name());
+    throw std::logic_error(
+        "Could not convert python object to type : " + type_name());
 }
 template<>
 inline void 
@@ -332,17 +332,18 @@
   t = o;
 }
 
+
 template<typename T>
 boost::python::object tendril::holder<T>::getPython() const
 {
   try
-    {
-      boost::python::object o(t);
-      return o;
-    } catch (const boost::python::error_already_set&)
-    {
-      //silently handle no python wrapping
-    }
+  {
+    boost::python::object o(t);
+    return o;
+  } catch (const boost::python::error_already_set&)
+  {
+    //silently handle no python wrapping
+  }
   return boost::python::object();
 }
 template<>
@@ -351,25 +352,27 @@
   return t;
 }
 template<typename T>
-void tendril::holder<T>::copy_to(holder_base& holder) const
+void  tendril::holder<T>::copy_to(holder_base& holder) const
 {
   void* tval = holder.get();
-  if (tval != NULL)
-    *static_cast<T*> (tval) = t;
+  if(tval != NULL)
+    *static_cast<T*>(tval) = t;
   else
     holder.setPython(getPython());
 }
 
 template<>
-inline void tendril::holder<boost::python::object>::copy_to(holder_base& holder) const
+inline void  tendril::holder<boost::python::object>::copy_to(holder_base& holder) const
 {
   holder.setPython(t);
 }
 
-template<typename T>
-tendril::holder_base::ptr tendril::holder<T>::clone() const
-{
-  tendril::holder_base::ptr p(new holder<T> (t));
+
+
+template<typename T>
+tendril::holder_base::ptr  tendril::holder<T>::clone() const
+{
+  tendril::holder_base::ptr p(new holder<T>(t));
   return p;
 }
 
