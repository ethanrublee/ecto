/*
 * Copyright (c) 2011, Willow Garage, Inc.
 * All rights reserved.
 *
 * Redistribution and use in source and binary forms, with or without
 * modification, are permitted provided that the following conditions are met:
 *
 *     * Redistributions of source code must retain the above copyright
 *       notice, this list of conditions and the following disclaimer.
 *     * Redistributions in binary form must reproduce the above copyright
 *       notice, this list of conditions and the following disclaimer in the
 *       documentation and/or other materials provided with the distribution.
 *     * Neither the name of the Willow Garage, Inc. nor the names of its
 *       contributors may be used to endorse or promote products derived from
 *       this software without specific prior written permission.
 *
 * THIS SOFTWARE IS PROVIDED BY THE COPYRIGHT HOLDERS AND CONTRIBUTORS "AS IS"
 * AND ANY EXPRESS OR IMPLIED WARRANTIES, INCLUDING, BUT NOT LIMITED TO, THE
 * IMPLIED WARRANTIES OF MERCHANTABILITY AND FITNESS FOR A PARTICULAR PURPOSE
 * ARE DISCLAIMED. IN NO EVENT SHALL THE COPYRIGHT OWNER OR CONTRIBUTORS BE
 * LIABLE FOR ANY DIRECT, INDIRECT, INCIDENTAL, SPECIAL, EXEMPLARY, OR
 * CONSEQUENTIAL DAMAGES (INCLUDING, BUT NOT LIMITED TO, PROCUREMENT OF
 * SUBSTITUTE GOODS OR SERVICES; LOSS OF USE, DATA, OR PROFITS; OR BUSINESS
 * INTERRUPTION) HOWEVER CAUSED AND ON ANY THEORY OF LIABILITY, WHETHER IN
 * CONTRACT, STRICT LIABILITY, OR TORT (INCLUDING NEGLIGENCE OR OTHERWISE)
 * ARISING IN ANY WAY OUT OF THE USE OF THIS SOFTWARE, EVEN IF ADVISED OF THE
 * POSSIBILITY OF SUCH DAMAGE.
 */
#pragma once
#include <boost/python.hpp>
#include <boost/scoped_ptr.hpp>
#include <boost/shared_ptr.hpp>
#include <boost/function.hpp>
#include <boost/thread/mutex.hpp>
#include <boost/any.hpp>

#include <ecto/util.hpp> //name_of
#include <ecto/except.hpp>

#include <vector>
#include <string>

namespace ecto
{
  /**
   * \brief A tendril is the slender, winding organ of the
   * ecto::cell that gives it its awesome type erasure and uber
   * flexibility.
   *
   * Each tendril is a type erasing holder for any instance of any type,
   * and allows introspection including its value, type, and doc string.
   *
   * The tendril operates as a value holder, so treat it as such. If you would like to pass it around without copies,
   * construct a pointer to tendril, perhaps with the make_tendril<T>() function.
   *
   * Items held by the tendril must be copy constructible and copiable.
   */
  class ECTO_EXPORT tendril
  {

  public:

    typedef boost::shared_ptr<tendril> ptr;

    typedef boost::shared_ptr<const tendril> const_ptr;

    typedef boost::function< void(tendril&) > TendrilJob;

    /**
     * \brief Creates a tendril that is initialized with the
     * tendril::none type. This should be fairly cheap.
     */
    tendril();

    ~tendril();

    tendril(const tendril& rhs);
    tendril& operator=(const tendril& rhs);

    /**
     * \brief A a convenience constructor for creating a tendril
     * that holds the given type.
     * @tparam T The type to hide in this tendril
     * @param t default value for t
     * @param doc a documentation string
     */
    template <typename T>
    tendril (const T& t, const std::string& doc)
      : dirty_(false)
      , default_(true)
      , user_supplied_(false)
      , converter(&ConverterImpl<T>::instance)
    {
      set_holder<T>(t);
      set_doc(doc);
    }

    /**
     * \brief This is an unmangled type name for what ever tendril is
     * holding.
     *
     * @return the unmangled name, e.g. "cv::Mat", or
     * "pcl::PointCloud<pcl::PointXYZ>"
     */
    std::string
    type_name() const;

    /**
     * \brief A doc string for this tendril, "foo is for the input
     * and will be mashed with spam."
     * @return A very descriptive human readable string of whatever
     * the tendril is holding on to.
     */
    std::string
    doc() const;

    /**
     * \brief The doc for this tendril is runtime defined, so you may want to update it.
     * @param doc_str A human readable description of the tendril.
     */
    void
    set_doc(const std::string& doc_str);

    /**
     * \brief This sets the default value of the tendril. This is a
     * @param val
     */
    template<typename T>
    void
    set_default_val(const T& val = T())
    {
      enforce_type<T>();
      if (!user_supplied_) //user supplied?
      {
        default_ = true;
        set_holder<T>(val);
      }
    }

    void required(bool b);

    bool required() const;

    /**
     * Given T this will get the type from the tendril, also enforcing type with an exception.
     * @return a const reference to the value of the tendril (no copies)
     */
    template<typename T>
    inline const T&
    get() const
    {
      enforce_type<T>();
      return *boost::unsafe_any_cast<const T>(&holder_);
    }

<<<<<<< HEAD
    template <typename T> 
      void operator<<(const T& val)
=======
    template<typename T>
    inline T&
    get() 
    {
      enforce_type<T>();
      return *boost::unsafe_any_cast<T>(&holder_);
    }

    template <typename T> 
    void 
    operator<<(const T& val)
>>>>>>> c8ed5b87
    {
      if(is_type<none>()) //handle none case.
      {
        set_holder<T>(val);
      }else
      {
        //throws on failure
        enforce_type<T>();
        //cast a void pointer to this type.
        *boost::unsafe_any_cast<T>(&holder_) = val;
      }
      mark_dirty(); //definitely changed
    }

    void operator<<(const boost::python::object& obj)
    {
<<<<<<< HEAD
      (*frompy_convert)(*this, obj);
    }

    ecto::tendril&
      operator<<(const ecto::tendril& rhs)
    {
      copy_value(rhs);
      return *this;
    }
=======
      if (is_type<boost::python::object>())
        holder_ = obj;
      else if (is_type<none>())
        set_holder(obj);
      else
        (*converter)(*this, obj);
    }

    ecto::tendril& operator<<(const ecto::tendril& rhs);
>>>>>>> c8ed5b87

    /**
     * \brief runtime check if the tendril is of the given type.
     * @return true if it is the type.
     */
    template<typename T>
    bool
    is_type() const
    {
      const char* ourname = name_of<T>().c_str();
      return ourname == type_ID_;
    }

    /**
     * \brief Test if the given tendril is the same type as this one
     * @param rhs The tendril to test against.
     * @return true if they are the same type.
     */
    bool
    same_type(const tendril& rhs) const;

    bool
    compatible_type(const tendril& rhs) const;

    void
    enforce_compatible_type(const tendril& rhs) const;

    /**
     * \brief runtime check if the tendril is of the given type, this will throw.
     */
    template<typename T>
    inline void
    enforce_type() const
    {
      if (!is_type<T>())
        throw except::TypeMismatch(type_name() + " is not a " + name_of<T>());
    }

    //! The value that this tendril holds was supplied by the user at some point.
    bool
    user_supplied() const;

    void user_supplied(bool v);

    //! The tendril was initialized with default value.
    bool
    has_default() const;

    //! A none type for tendril when the tendril is uninitialized.
    struct none { 
      none& operator=(const none&) { return *this; }
      const none& operator=(const none&) const { return *this; } // funny const assignment operator
<<<<<<< HEAD
=======
      friend bool operator==(const none&, const none&) { return true; }
      friend std::ostream& operator<<(std::ostream& os, const none&) 
      { 
        os << "ecto::tendril::none"; return os;
      }
>>>>>>> c8ed5b87
    };


    void enqueue_oneshot(TendrilJob job);
    void enqueue_persistent(TendrilJob job);

    void exec_oneshots();
    void exec_persistent();

    template<typename T>
    struct Caller
    {
      typedef typename boost::function<void(T)> CbT;
      Caller(CbT cb)
        : cb(cb)
      { }

      void
      operator()(tendril& t)
      {
        cb(t.get<T>());
      }
      CbT cb;
    };

    /**
     * Register a typed callback with the tendril... Will throw on wrong type.
     * @param cb May be called by the notify function, if the tendril is dirty.
     * @param oneshot do only once
     * @return  this 
     */
    template<typename T>
    tendril&
    set_callback(typename boost::function<void(T)> cb, bool oneshot = false)
    {
      typedef Caller<T> CallerT;
      enforce_type<T>();
      if(oneshot)
        enqueue_oneshot(CallerT(cb));
      else
        enqueue_persistent(CallerT(cb));
      return *this;
    }

    //! Notify the callback, only if this is dirty.
    void
    notify();

    //! The tendril has likely been modified since the last time that notify has beend called.
    bool
    dirty() const;

    //! The tendril has notified its callback if one was registered since it was changed.
    bool
    clean() const;

  private:

    template<typename T>
    inline const T& unsafe_get() const
<<<<<<< HEAD
    {
      return *boost::unsafe_any_cast<const T>(&holder_);
    }

    template<typename T>
    inline T& unsafe_get()
    {
      return *boost::unsafe_any_cast<const T>(&holder_);
    }



#if 0
    struct PyCopier_base
    {
      virtual
      void operator()(const tendril& t, boost::python::object& obj) = 0;
    };

    template<typename T>
    struct ToPython : PyCopier_base
    {
      static boost::scoped_ptr<PyCopier_base> Copier;
      void
      operator()(const tendril& t, boost::python::object& obj)
      {
        const T& v = t.get<T>();
        boost::python::object o(v);
        obj = o;
      }
    };
#endif

    struct FromPythonBase 
    {
      virtual void operator()(tendril& t, const boost::python::object& o) const = 0;
    };

    template<typename T>
    struct FromPython : FromPythonBase
    {
      static FromPython<T> copier;
=======
    {
      return *boost::unsafe_any_cast<const T>(&holder_);
    }

    template<typename T>
    inline T& unsafe_get()
    {
      return *boost::unsafe_any_cast<const T>(&holder_);
    }

    struct Converter
    {
      virtual void operator()(tendril& t, const boost::python::object& o) const = 0;
      virtual void operator()(boost::python::object& o, const tendril& t) const = 0;
    };
    
    template <typename T,  typename _=void>
    struct ConverterImpl : Converter
    {
      static ConverterImpl<T, _> instance;
>>>>>>> c8ed5b87

      void
      operator()(tendril& t, const boost::python::object& obj) const
      {
        boost::python::extract<T> get_T(obj);
        if (get_T.check())
          t << get_T();
        else
          throw ecto::except::TypeMismatch("Could not convert python object to type : " + t.type_name());
      }

      void
      operator()(boost::python::object& o, const tendril& t) const
      {
        const T& v = t.unsafe_get<T>();
        boost::python::object obj(v);
        o = obj;
      }
    };
    
    struct ToPythonBase 
    {
      virtual void operator()(boost::python::object& o, const tendril& t) const = 0;
    };

    template<typename T>
    struct ToPython : ToPythonBase
    {
      static ToPython<T> copier;

<<<<<<< HEAD
      void
      operator()(boost::python::object& o, const tendril& t) const
      {
        const T& v = t.unsafe_get<T>();
        boost::python::object obj(v);
        o = obj;
      }
    };
    
    template<typename T>
=======
    template <typename _>
    struct ConverterImpl<none, _> : Converter
    {
      static ConverterImpl<none, _> instance;

      void
      operator()(tendril& t, const boost::python::object& obj) const
      {
        t << obj;
      }

      void
      operator()(boost::python::object& o, const tendril& t) const
      {
        o = boost::python::object();
      }
    };

    template <typename T>
>>>>>>> c8ed5b87
    void set_holder(const T& t = T())
    {
      holder_ = t;
      type_ID_ = name_of<T>().c_str();
<<<<<<< HEAD
      // pycopy_to_ = ToPython<T>::Copier.get();
      // pycopy_from_ = FromPython<T>::Copier.get();
=======
      converter = &ConverterImpl<T>::instance;
>>>>>>> c8ed5b87
    }

    void copy_holder(const tendril& rhs);
    void mark_dirty();
    void mark_clean();

    boost::any holder_;
    const char* type_ID_;
    std::string doc_;
    bool dirty_, default_, user_supplied_, required_;
    std::vector<TendrilJob> jobs_onetime_,jobs_persistent_;
    boost::mutex mtx_;
<<<<<<< HEAD
    FromPythonBase* frompy_convert;
    ToPythonBase* topy_convert;
    //    PyCopier_base* pycopy_to_,* pycopy_from_;

  public:

    template <typename T>
      void operator>>(T& val) const
    {
      enforce_type<T>();
      val = *boost::unsafe_any_cast<T>(&holder_);
    }

    void operator>>(ecto::tendril::ptr rhs) const
    {
      rhs->copy_value(*this);
    }

    void operator>>(ecto::tendril& rhs) const
    {
      rhs.copy_value(*this);
    }

    template<typename T>
      friend void
      operator>>(ecto::tendril::const_ptr rhs, T& val)
    {
      if (!rhs)
        throw std::runtime_error("Attempt to convert from tendril which is null");
      *rhs >> val;
    }

    template<typename T>
      friend void
      operator<<(ecto::tendril::ptr lhs, const T& rhs)
    {
      if (!lhs)
        throw std::runtime_error("Attempt to convert into tendril which is null");
      *lhs << rhs;
    }


    friend void
      operator<<(ecto::tendril::ptr lhs, const ecto::tendril& rhs)
    {
      if (!lhs)
        throw std::runtime_error("Attempt to convert into tendril which is null");
      lhs->copy_value(rhs);
    }

    friend void
      operator<<(ecto::tendril::ptr lhs, const ecto::tendril::ptr& rhs)
=======
    Converter* converter;

  public:

    template <typename T>
    void operator>>(T& val) const
    {
      enforce_type<T>();
      val = *boost::unsafe_any_cast<T>(&holder_);
    }

    void operator>>(boost::python::object& obj) const
    {
      (*converter)(obj, *this); 
    }

    void operator>>(ecto::tendril::ptr rhs) const
    {
      *rhs << *this;
    }

    void operator>>(ecto::tendril& rhs) const
    {
      rhs << *this;
    }

    template<typename T>
      friend void
      operator>>(ecto::tendril::ptr rhs, T& val)
    {
      if (!rhs)
        throw std::runtime_error("Attempt to convert from tendril which is null");
      *rhs >> val;
    }

    template<typename T>
    friend void
    operator>>(ecto::tendril::const_ptr rhs, T& val)
    {
      if (!rhs)
        throw std::runtime_error("Attempt to convert from tendril which is null");
      *rhs >> val;
    }

    friend void
    operator>>(ecto::tendril::ptr rhs, boost::python::object& obj)
    {
      if (!rhs)
        throw std::runtime_error("Attempt to convert from tendril which is null");
      *rhs >> obj;
    }

    friend void
    operator>>(ecto::tendril::const_ptr rhs, boost::python::object& obj)
    {
      if (!rhs)
        throw std::runtime_error("Attempt to convert from tendril which is null");
      *rhs >> obj;
    }

    template<typename T>
    friend void
    operator<<(ecto::tendril::ptr lhs, const T& rhs)
    {
      if (!lhs)
        throw std::runtime_error("Attempt to convert into tendril which is null");
      *lhs << rhs;
    }


    friend void
    operator<<(ecto::tendril::ptr lhs, const ecto::tendril& rhs)
    {
      if (!lhs)
        throw std::runtime_error("Attempt to convert into tendril which is null");
      *lhs << rhs;
    }

    friend void
    operator<<(ecto::tendril::ptr lhs, const ecto::tendril::ptr& rhs)
>>>>>>> c8ed5b87
    {
      *lhs << *rhs;
    }

<<<<<<< HEAD
  };

  template <typename T> tendril::FromPython<T> tendril::FromPython<T>::copier;
  template <typename T> tendril::ToPython<T> tendril::ToPython<T>::copier;

  template<typename T>
  tendril::tendril(const T& t, const std::string& doc)
    : dirty_(false)
    , default_(true)
    , user_supplied_(false)
    , frompy_convert(&FromPython<T>::copier)
    , topy_convert(&ToPython<T>::copier)
  {
    set_holder<T>(t);
    set_doc(doc);
  }
=======
    template<typename T>
    friend
    tendril::ptr make_tendril()
    {
      tendril::ptr t(new tendril());
      t->set_holder<T>();
      return t;
    }
  };

  template <typename T, typename _> tendril::ConverterImpl<T,_> tendril::ConverterImpl<T,_>::instance;

  template <typename _> tendril::ConverterImpl<tendril::none,_> tendril::ConverterImpl<tendril::none,_>::instance;


>>>>>>> c8ed5b87
}
<|MERGE_RESOLUTION|>--- conflicted
+++ resolved
@@ -153,10 +153,6 @@
       return *boost::unsafe_any_cast<const T>(&holder_);
     }
 
-<<<<<<< HEAD
-    template <typename T> 
-      void operator<<(const T& val)
-=======
     template<typename T>
     inline T&
     get() 
@@ -168,7 +164,6 @@
     template <typename T> 
     void 
     operator<<(const T& val)
->>>>>>> c8ed5b87
     {
       if(is_type<none>()) //handle none case.
       {
@@ -185,17 +180,6 @@
 
     void operator<<(const boost::python::object& obj)
     {
-<<<<<<< HEAD
-      (*frompy_convert)(*this, obj);
-    }
-
-    ecto::tendril&
-      operator<<(const ecto::tendril& rhs)
-    {
-      copy_value(rhs);
-      return *this;
-    }
-=======
       if (is_type<boost::python::object>())
         holder_ = obj;
       else if (is_type<none>())
@@ -205,7 +189,6 @@
     }
 
     ecto::tendril& operator<<(const ecto::tendril& rhs);
->>>>>>> c8ed5b87
 
     /**
      * \brief runtime check if the tendril is of the given type.
@@ -258,14 +241,11 @@
     struct none { 
       none& operator=(const none&) { return *this; }
       const none& operator=(const none&) const { return *this; } // funny const assignment operator
-<<<<<<< HEAD
-=======
       friend bool operator==(const none&, const none&) { return true; }
       friend std::ostream& operator<<(std::ostream& os, const none&) 
       { 
         os << "ecto::tendril::none"; return os;
       }
->>>>>>> c8ed5b87
     };
 
 
@@ -326,50 +306,6 @@
 
     template<typename T>
     inline const T& unsafe_get() const
-<<<<<<< HEAD
-    {
-      return *boost::unsafe_any_cast<const T>(&holder_);
-    }
-
-    template<typename T>
-    inline T& unsafe_get()
-    {
-      return *boost::unsafe_any_cast<const T>(&holder_);
-    }
-
-
-
-#if 0
-    struct PyCopier_base
-    {
-      virtual
-      void operator()(const tendril& t, boost::python::object& obj) = 0;
-    };
-
-    template<typename T>
-    struct ToPython : PyCopier_base
-    {
-      static boost::scoped_ptr<PyCopier_base> Copier;
-      void
-      operator()(const tendril& t, boost::python::object& obj)
-      {
-        const T& v = t.get<T>();
-        boost::python::object o(v);
-        obj = o;
-      }
-    };
-#endif
-
-    struct FromPythonBase 
-    {
-      virtual void operator()(tendril& t, const boost::python::object& o) const = 0;
-    };
-
-    template<typename T>
-    struct FromPython : FromPythonBase
-    {
-      static FromPython<T> copier;
-=======
     {
       return *boost::unsafe_any_cast<const T>(&holder_);
     }
@@ -390,7 +326,6 @@
     struct ConverterImpl : Converter
     {
       static ConverterImpl<T, _> instance;
->>>>>>> c8ed5b87
 
       void
       operator()(tendril& t, const boost::python::object& obj) const
@@ -410,59 +345,31 @@
         o = obj;
       }
     };
-    
-    struct ToPythonBase 
-    {
-      virtual void operator()(boost::python::object& o, const tendril& t) const = 0;
-    };
-
-    template<typename T>
-    struct ToPython : ToPythonBase
-    {
-      static ToPython<T> copier;
-
-<<<<<<< HEAD
+
+    template <typename _>
+    struct ConverterImpl<none, _> : Converter
+    {
+      static ConverterImpl<none, _> instance;
+
+      void
+      operator()(tendril& t, const boost::python::object& obj) const
+      {
+        t << obj;
+      }
+
       void
       operator()(boost::python::object& o, const tendril& t) const
       {
-        const T& v = t.unsafe_get<T>();
-        boost::python::object obj(v);
-        o = obj;
+        o = boost::python::object();
       }
     };
-    
-    template<typename T>
-=======
-    template <typename _>
-    struct ConverterImpl<none, _> : Converter
-    {
-      static ConverterImpl<none, _> instance;
-
-      void
-      operator()(tendril& t, const boost::python::object& obj) const
-      {
-        t << obj;
-      }
-
-      void
-      operator()(boost::python::object& o, const tendril& t) const
-      {
-        o = boost::python::object();
-      }
-    };
 
     template <typename T>
->>>>>>> c8ed5b87
     void set_holder(const T& t = T())
     {
       holder_ = t;
       type_ID_ = name_of<T>().c_str();
-<<<<<<< HEAD
-      // pycopy_to_ = ToPython<T>::Copier.get();
-      // pycopy_from_ = FromPython<T>::Copier.get();
-=======
       converter = &ConverterImpl<T>::instance;
->>>>>>> c8ed5b87
     }
 
     void copy_holder(const tendril& rhs);
@@ -475,33 +382,35 @@
     bool dirty_, default_, user_supplied_, required_;
     std::vector<TendrilJob> jobs_onetime_,jobs_persistent_;
     boost::mutex mtx_;
-<<<<<<< HEAD
-    FromPythonBase* frompy_convert;
-    ToPythonBase* topy_convert;
-    //    PyCopier_base* pycopy_to_,* pycopy_from_;
+    Converter* converter;
 
   public:
 
     template <typename T>
-      void operator>>(T& val) const
+    void operator>>(T& val) const
     {
       enforce_type<T>();
       val = *boost::unsafe_any_cast<T>(&holder_);
     }
 
+    void operator>>(boost::python::object& obj) const
+    {
+      (*converter)(obj, *this); 
+    }
+
     void operator>>(ecto::tendril::ptr rhs) const
     {
-      rhs->copy_value(*this);
+      *rhs << *this;
     }
 
     void operator>>(ecto::tendril& rhs) const
     {
-      rhs.copy_value(*this);
+      rhs << *this;
     }
 
     template<typename T>
       friend void
-      operator>>(ecto::tendril::const_ptr rhs, T& val)
+      operator>>(ecto::tendril::ptr rhs, T& val)
     {
       if (!rhs)
         throw std::runtime_error("Attempt to convert from tendril which is null");
@@ -509,8 +418,33 @@
     }
 
     template<typename T>
-      friend void
-      operator<<(ecto::tendril::ptr lhs, const T& rhs)
+    friend void
+    operator>>(ecto::tendril::const_ptr rhs, T& val)
+    {
+      if (!rhs)
+        throw std::runtime_error("Attempt to convert from tendril which is null");
+      *rhs >> val;
+    }
+
+    friend void
+    operator>>(ecto::tendril::ptr rhs, boost::python::object& obj)
+    {
+      if (!rhs)
+        throw std::runtime_error("Attempt to convert from tendril which is null");
+      *rhs >> obj;
+    }
+
+    friend void
+    operator>>(ecto::tendril::const_ptr rhs, boost::python::object& obj)
+    {
+      if (!rhs)
+        throw std::runtime_error("Attempt to convert from tendril which is null");
+      *rhs >> obj;
+    }
+
+    template<typename T>
+    friend void
+    operator<<(ecto::tendril::ptr lhs, const T& rhs)
     {
       if (!lhs)
         throw std::runtime_error("Attempt to convert into tendril which is null");
@@ -519,119 +453,19 @@
 
 
     friend void
-      operator<<(ecto::tendril::ptr lhs, const ecto::tendril& rhs)
-    {
-      if (!lhs)
-        throw std::runtime_error("Attempt to convert into tendril which is null");
-      lhs->copy_value(rhs);
-    }
-
-    friend void
-      operator<<(ecto::tendril::ptr lhs, const ecto::tendril::ptr& rhs)
-=======
-    Converter* converter;
-
-  public:
-
-    template <typename T>
-    void operator>>(T& val) const
-    {
-      enforce_type<T>();
-      val = *boost::unsafe_any_cast<T>(&holder_);
-    }
-
-    void operator>>(boost::python::object& obj) const
-    {
-      (*converter)(obj, *this); 
-    }
-
-    void operator>>(ecto::tendril::ptr rhs) const
-    {
-      *rhs << *this;
-    }
-
-    void operator>>(ecto::tendril& rhs) const
-    {
-      rhs << *this;
-    }
-
-    template<typename T>
-      friend void
-      operator>>(ecto::tendril::ptr rhs, T& val)
-    {
-      if (!rhs)
-        throw std::runtime_error("Attempt to convert from tendril which is null");
-      *rhs >> val;
-    }
-
-    template<typename T>
-    friend void
-    operator>>(ecto::tendril::const_ptr rhs, T& val)
-    {
-      if (!rhs)
-        throw std::runtime_error("Attempt to convert from tendril which is null");
-      *rhs >> val;
-    }
-
-    friend void
-    operator>>(ecto::tendril::ptr rhs, boost::python::object& obj)
-    {
-      if (!rhs)
-        throw std::runtime_error("Attempt to convert from tendril which is null");
-      *rhs >> obj;
-    }
-
-    friend void
-    operator>>(ecto::tendril::const_ptr rhs, boost::python::object& obj)
-    {
-      if (!rhs)
-        throw std::runtime_error("Attempt to convert from tendril which is null");
-      *rhs >> obj;
-    }
-
-    template<typename T>
-    friend void
-    operator<<(ecto::tendril::ptr lhs, const T& rhs)
+    operator<<(ecto::tendril::ptr lhs, const ecto::tendril& rhs)
     {
       if (!lhs)
         throw std::runtime_error("Attempt to convert into tendril which is null");
       *lhs << rhs;
     }
 
-
-    friend void
-    operator<<(ecto::tendril::ptr lhs, const ecto::tendril& rhs)
-    {
-      if (!lhs)
-        throw std::runtime_error("Attempt to convert into tendril which is null");
-      *lhs << rhs;
-    }
-
     friend void
     operator<<(ecto::tendril::ptr lhs, const ecto::tendril::ptr& rhs)
->>>>>>> c8ed5b87
     {
       *lhs << *rhs;
     }
 
-<<<<<<< HEAD
-  };
-
-  template <typename T> tendril::FromPython<T> tendril::FromPython<T>::copier;
-  template <typename T> tendril::ToPython<T> tendril::ToPython<T>::copier;
-
-  template<typename T>
-  tendril::tendril(const T& t, const std::string& doc)
-    : dirty_(false)
-    , default_(true)
-    , user_supplied_(false)
-    , frompy_convert(&FromPython<T>::copier)
-    , topy_convert(&ToPython<T>::copier)
-  {
-    set_holder<T>(t);
-    set_doc(doc);
-  }
-=======
     template<typename T>
     friend
     tendril::ptr make_tendril()
@@ -647,5 +481,4 @@
   template <typename _> tendril::ConverterImpl<tendril::none,_> tendril::ConverterImpl<tendril::none,_>::instance;
 
 
->>>>>>> c8ed5b87
 }
