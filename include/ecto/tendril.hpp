/*
 * Copyright (c) 2011, Willow Garage, Inc.
 * All rights reserved.
 *
 * Redistribution and use in source and binary forms, with or without
 * modification, are permitted provided that the following conditions are met:
 *
 *     * Redistributions of source code must retain the above copyright
 *       notice, this list of conditions and the following disclaimer.
 *     * Redistributions in binary form must reproduce the above copyright
 *       notice, this list of conditions and the following disclaimer in the
 *       documentation and/or other materials provided with the distribution.
 *     * Neither the name of the Willow Garage, Inc. nor the names of its
 *       contributors may be used to endorse or promote products derived from
 *       this software without specific prior written permission.
 *
 * THIS SOFTWARE IS PROVIDED BY THE COPYRIGHT HOLDERS AND CONTRIBUTORS "AS IS"
 * AND ANY EXPRESS OR IMPLIED WARRANTIES, INCLUDING, BUT NOT LIMITED TO, THE
 * IMPLIED WARRANTIES OF MERCHANTABILITY AND FITNESS FOR A PARTICULAR PURPOSE
 * ARE DISCLAIMED. IN NO EVENT SHALL THE COPYRIGHT OWNER OR CONTRIBUTORS BE
 * LIABLE FOR ANY DIRECT, INDIRECT, INCIDENTAL, SPECIAL, EXEMPLARY, OR
 * CONSEQUENTIAL DAMAGES (INCLUDING, BUT NOT LIMITED TO, PROCUREMENT OF
 * SUBSTITUTE GOODS OR SERVICES; LOSS OF USE, DATA, OR PROFITS; OR BUSINESS
 * INTERRUPTION) HOWEVER CAUSED AND ON ANY THEORY OF LIABILITY, WHETHER IN
 * CONTRACT, STRICT LIABILITY, OR TORT (INCLUDING NEGLIGENCE OR OTHERWISE)
 * ARISING IN ANY WAY OUT OF THE USE OF THIS SOFTWARE, EVEN IF ADVISED OF THE
 * POSSIBILITY OF SUCH DAMAGE.
 */
#pragma once
#include <boost/python.hpp>
#include <boost/scoped_ptr.hpp>
#include <boost/shared_ptr.hpp>
#include <boost/function.hpp>
#include <boost/thread/mutex.hpp>
#include <boost/any.hpp>

#include <ecto/util.hpp> //name_of
#include <ecto/except.hpp>
#include <ecto/tags.hpp>

#include <string>
#include <cstring>

namespace ecto
{
  /**
   * \brief A tendril is the slender, winding organ of the
   * ecto::cell that gives it its awesome type erasure and uber
   * flexibility.
   *
   * Each tendril is a type erasing holder for any instance of any type,
   * and allows introspection including its value, type, and doc string.
   *
   * The tendril operates as a value holder, so treat it as such. If you would like to pass it around without copies,
   * construct a pointer to tendril, perhaps with the make_tendril<T>() function.
   *
   * Items held by the tendril must be copy constructible and copiable.
   */
  class tendril
  {
  public:
    typedef boost::shared_ptr<tendril> ptr;
    typedef boost::shared_ptr<const tendril> const_ptr;
    typedef boost::function<void(tendril&)> TendrilJob;
    /**
     * \brief Creates a tendril that is initialized with the
     * tendril::none type. This should be fairly cheap.
     */
    tendril();
    /**
     * \brief Will deallocate the value held.
     */
    ~tendril();

    tendril(const tendril& rhs);
    tendril& operator=(const tendril& rhs);

    /**
     * \brief A a convenience constructor for creating a tendril
     * that holds the given type.
     * @tparam T The type to hide in this tendril
     * @param t default value for t
     * @param doc a documentation string
     */
    template<typename T>
    tendril(const T& t, const std::string& doc);

    template<typename T>
    static tendril::ptr
    make_tendril()
    {
      tendril::ptr t(new tendril());
      t->holder_ = T();
      t->pycopy_to_ = ToPython<T>::Copier.get();
      t->pycopy_from_ = FromPython<T>::Copier.get();
      return t;
    }

    /**
     * \brief Copies the value of the given tendril into this one.
     * @param rhs
     */
    void
    copy_value(const tendril& rhs);

    /**
     * \brief This is an unmangled type name for what ever tendril is
     * holding.
     *
     * @return the unmangled name, e.g. "cv::Mat", or
     * "pcl::PointCloud<pcl::PointXYZ>"
     */
    std::string
    type_name() const;

    /**
     * \brief A doc string for this tendril, "foo is for the input
     * and will be mashed with spam."
     * @return A very descriptive human readable string of whatever
     * the tendril is holding on to.
     */
    std::string
    doc() const;

    /**
     * \brief The doc for this tendril is runtime defined, so you may want to update it.
     * @param doc_str A human readable description of the tendril.
     */
    void
    set_doc(const std::string& doc_str);

    /**
     * \brief This sets the default value of the tendril. This is a
     * @param val
     */
    template<typename T>
    void
    set_default_val(const T& val = T())
    {
      enforce_type<T>();
      if (!user_supplied_) //user supplied?
      {
        default_ = true;
        holder_ = val;
      }
    }

    void required(bool b);

    bool required() const;

    /**
     * Given T this will get the type from the tendril, also enforcing type with an exception.
     * @return a const reference to the value of the tendril (no copies)
     */
    template<typename T>
    inline const T&
    get() const
    {
      return read<T>();
    }

    /**
     * Given T this will get the type from the tendril, also enforcing type with an exception.
     * It is assumed if this is called that the value will be changed, and therefore dirty.
     * If it is not intended to change the tendril, then one should call the read<T> function explicitly.
     * @return a reference to the value of the tendril (no copies)
     */
    template<typename T>
    inline T&
    get()
    {
      //throws on failure
      enforce_type<T>();
      mark_dirty(); // likely changed..
      //cast a void pointer to this type.
<<<<<<< HEAD
      return boost::any_cast<T&>(holder_);
=======
      return *boost::unsafe_any_cast<T>(&holder_);
>>>>>>> a135b703
    }

    /**\brief Read only access to the tendril.
     * @return a const reference to the value of the tendril (no copies)
     */
    template<typename T>
    inline const T&
    read() const
    {
      //throws on failure
      enforce_type<T>();
      //cast a void pointer to this type.
<<<<<<< HEAD
      return  boost::any_cast<const T&>(holder_);
    }

    template<typename T>
    void
    sample(T& val) const
    {
      //throws on failure
      enforce_type<T>();
      //cast a void pointer to this type.
      val = boost::any_cast<const T&>(holder_);
    }

    template<typename T>
    void
    set(const T& val)
    {
      if(is_type<none>()) //handle none case.
      {
        holder_ = val;
        pycopy_to_ = ToPython<T>::Copier.get();
        pycopy_from_ = FromPython<T>::Copier.get();
      }else
      {
        //throws on failure
        enforce_type<T>();
        //cast a void pointer to this type.
        boost::any_cast<T&>(holder_) = val;
      }
      mark_dirty(); //definitely changed
    }

=======
      return   *boost::unsafe_any_cast<T>(&holder_);
    }

    template<typename T>
    void
    sample(T& val) const
    {
      //throws on failure
      enforce_type<T>();
      //cast a void pointer to this type.
      val =  *boost::unsafe_any_cast<T>(&holder_);
    }

    template<typename T>
    void
    set(const T& val)
    {
      if(is_type<none>()) //handle none case.
      {
        holder_ = val;
        pycopy_to_ = ToPython<T>::Copier.get();
        pycopy_from_ = FromPython<T>::Copier.get();
      }else
      {
        //throws on failure
        enforce_type<T>();
        //cast a void pointer to this type.
        *boost::unsafe_any_cast<T>(&holder_) = val;
      }
      mark_dirty(); //definitely changed
    }

>>>>>>> a135b703
    /**
     * \brief runtime check if the tendril is of the given type.
     * @return true if it is the type.
     */
    template<typename T>
    bool
    is_type() const
    {
      return 0 == std::strcmp(holder_.type().name(), typeid(T).name());
    }

    /**
     * \brief Test if the given tendril is the same type as this one
     * @param rhs The tendril to test against.
     * @return true if they are the same type.
     */
    bool
    same_type(const tendril& rhs) const;

    bool
    compatible_type(const tendril& rhs) const;

    void
    enforce_compatible_type(const tendril& rhs) const;

    /**
     * \brief runtime check if the tendril is of the given type, this will throw.
     */
    template<typename T>
    inline void
    enforce_type() const
    {
      if (!is_type<T>())
        throw except::TypeMismatch(type_name() + " is not a " + name_of<T>());
    }

    //! The value that this tendril holds was supplied by the user at some point.
    bool
    user_supplied() const;

    //! The tendril was initialized with default value.
    bool
    has_default() const;

    //! A none type for tendril when the tendril is uninitialized.
    struct none
    {
    };

    void enqueue_oneshot(TendrilJob job);
    void enqueue_persistent(TendrilJob job);

    void exec_oneshots();
    void exec_persistent();

    template<typename T>
    struct Caller
    {
      typedef typename boost::function<void(T)> CbT;
      Caller(CbT cb)
          :
            cb(cb)
      {
      }
      void
      operator()(tendril& t)
      {
        cb(t.get<T>());
      }
      CbT cb;
    };

    /**
     * Register a typed callback with the tendril... Will throw on wrong type.
     * @param cb May be called by the notify function, if the tendril is dirty.
     * @return  this
     */
    template<typename T>
    tendril&
    set_callback(typename boost::function<void(T)> cb, bool oneshot = false)
    {
      typedef Caller<T> CallerT;
      enforce_type<T>();
      if(oneshot)
        enqueue_oneshot(CallerT(cb));
      else
        enqueue_persistent(CallerT(cb));
      return *this;
    }

    //! Notify the callback, only if this is dirty.
    void
    notify();

    //! The tendril has likely been modified since the last time that notify has beend called.
    bool
    dirty() const;

    //! The tendril has notified its callback if one was registered since it was changed.
    bool
    clean() const;

    tags::tags& tags();
    tendril& tag(const tags::tags_base& c);
    tags::ptr get_tag(const char* key) const;

    template <typename T>
    const T& tagged(const tags::tag_<T>& _c) const
    {
      return tags_.tagged(_c);
    }
<<<<<<< HEAD

    void sample(boost::python::object&) const;
    void set(const boost::python::object&);
=======
>>>>>>> a135b703
  private:

    struct PyCopier_base
    {
      virtual
      void operator()(tendril& t, boost::python::object& obj) = 0;
    };

    template<typename T>
    struct ToPython: PyCopier_base
    {
      static boost::scoped_ptr<PyCopier_base> Copier;
      void
      operator()(tendril& t, boost::python::object& obj)
      {
        const T& v = t.read<T>();
        boost::python::object o(v);
        obj = o;
      }
    };

    template<typename T>
    struct FromPython: PyCopier_base
    {
      static boost::scoped_ptr<PyCopier_base> Copier;
      void
      operator()(tendril& t, boost::python::object& obj)
      {
        boost::python::extract<T> get_T(obj);
        if (get_T.check())
          t.get<T>() = get_T();
        else
          throw ecto::except::TypeMismatch("Could not convert python object to type : " + t.type_name());
      }
    };

    void
    mark_dirty();
    void
    mark_clean();
    boost::any holder_;
    bool dirty_, default_, user_supplied_;
    std::vector<TendrilJob> jobs_onetime_,jobs_persistent_;
    boost::mutex mtx_;
    tags::tags tags_;
    PyCopier_base* pycopy_to_,* pycopy_from_;
  };

  template<typename T>
  tendril::tendril(const T& t, const std::string& doc)
      :
        holder_(t),
        dirty_(false),
        default_(true),
        user_supplied_(false)
  {
    set_doc(doc);
    pycopy_to_ = ToPython<T>::Copier.get();
    pycopy_from_ = FromPython<T>::Copier.get();
  }

  template<typename T>
  boost::scoped_ptr<tendril::PyCopier_base> tendril::ToPython<T>::Copier(new ToPython<T>());
  template<typename T>
  boost::scoped_ptr<tendril::PyCopier_base> tendril::FromPython<T>::Copier(new FromPython<T>());
<<<<<<< HEAD
=======
  template<>
  void tendril::sample<boost::python::object>(boost::python::object&) const;
  template<>
  void tendril::set<boost::python::object>(const boost::python::object&);
>>>>>>> a135b703
}

template<typename T>
void
operator<<(ecto::tendril& rhs,const T& val)
{
  rhs.set(val);
}

template<typename T>
void
operator<<(const ecto::tendril::ptr& rhs,const T& val)
{
  if(!rhs) throw std::runtime_error("Your tendril be null!");
  rhs->set(val);
}

template<>
inline void
operator<<(ecto::tendril& rhs,const ecto::tendril& val)
{
  rhs.copy_value(val);
}

template<>
inline void
operator<<(const ecto::tendril::ptr& rhs,const ecto::tendril::ptr& val)
{
  if(!rhs) throw std::runtime_error("Your tendril be null!");
  rhs->copy_value(*val);
}

template<typename T>
void
operator>>(const ecto::tendril& rhs,T& val)
{
  rhs.sample(val);
}

template<typename T>
void
operator>>(const ecto::tendril::ptr& rhs,T& val)
{
  if(!rhs) throw std::runtime_error("Your tendril be null!");
  rhs->sample(val);
}<|MERGE_RESOLUTION|>--- conflicted
+++ resolved
@@ -174,11 +174,7 @@
       enforce_type<T>();
       mark_dirty(); // likely changed..
       //cast a void pointer to this type.
-<<<<<<< HEAD
-      return boost::any_cast<T&>(holder_);
-=======
       return *boost::unsafe_any_cast<T>(&holder_);
->>>>>>> a135b703
     }
 
     /**\brief Read only access to the tendril.
@@ -191,8 +187,7 @@
       //throws on failure
       enforce_type<T>();
       //cast a void pointer to this type.
-<<<<<<< HEAD
-      return  boost::any_cast<const T&>(holder_);
+      return   *boost::unsafe_any_cast<T>(&holder_);
     }
 
     template<typename T>
@@ -202,7 +197,7 @@
       //throws on failure
       enforce_type<T>();
       //cast a void pointer to this type.
-      val = boost::any_cast<const T&>(holder_);
+      val =  *boost::unsafe_any_cast<T>(&holder_);
     }
 
     template<typename T>
@@ -219,45 +214,11 @@
         //throws on failure
         enforce_type<T>();
         //cast a void pointer to this type.
-        boost::any_cast<T&>(holder_) = val;
+        *boost::unsafe_any_cast<T>(&holder_) = val;
       }
       mark_dirty(); //definitely changed
     }
 
-=======
-      return   *boost::unsafe_any_cast<T>(&holder_);
-    }
-
-    template<typename T>
-    void
-    sample(T& val) const
-    {
-      //throws on failure
-      enforce_type<T>();
-      //cast a void pointer to this type.
-      val =  *boost::unsafe_any_cast<T>(&holder_);
-    }
-
-    template<typename T>
-    void
-    set(const T& val)
-    {
-      if(is_type<none>()) //handle none case.
-      {
-        holder_ = val;
-        pycopy_to_ = ToPython<T>::Copier.get();
-        pycopy_from_ = FromPython<T>::Copier.get();
-      }else
-      {
-        //throws on failure
-        enforce_type<T>();
-        //cast a void pointer to this type.
-        *boost::unsafe_any_cast<T>(&holder_) = val;
-      }
-      mark_dirty(); //definitely changed
-    }
-
->>>>>>> a135b703
     /**
      * \brief runtime check if the tendril is of the given type.
      * @return true if it is the type.
@@ -369,12 +330,6 @@
     {
       return tags_.tagged(_c);
     }
-<<<<<<< HEAD
-
-    void sample(boost::python::object&) const;
-    void set(const boost::python::object&);
-=======
->>>>>>> a135b703
   private:
 
     struct PyCopier_base
@@ -440,13 +395,10 @@
   boost::scoped_ptr<tendril::PyCopier_base> tendril::ToPython<T>::Copier(new ToPython<T>());
   template<typename T>
   boost::scoped_ptr<tendril::PyCopier_base> tendril::FromPython<T>::Copier(new FromPython<T>());
-<<<<<<< HEAD
-=======
   template<>
   void tendril::sample<boost::python::object>(boost::python::object&) const;
   template<>
   void tendril::set<boost::python::object>(const boost::python::object&);
->>>>>>> a135b703
 }
 
 template<typename T>
