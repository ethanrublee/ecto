--- conflicted
+++ resolved
@@ -98,15 +98,11 @@
      */
     std::string viz() const;
 
-<<<<<<< HEAD
-=======
-    int execute();
+    graph::graph_t& graph();
 
   private:
 
     //TODO expose the nodes and edges to the world.
->>>>>>> eda000df
-    graph::graph_t& graph();
 
   private:
 
