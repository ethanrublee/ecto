/*
 * Copyright (c) 2011, Willow Garage, Inc.
 * All rights reserved.
 *
 * Redistribution and use in source and binary forms, with or without
 * modification, are permitted provided that the following conditions are met:
 *
 *     * Redistributions of source code must retain the above copyright
 *       notice, this list of conditions and the following disclaimer.
 *     * Redistributions in binary form must reproduce the above copyright
 *       notice, this list of conditions and the following disclaimer in the
 *       documentation and/or other materials provided with the distribution.
 *     * Neither the name of the Willow Garage, Inc. nor the names of its
 *       contributors may be used to endorse or promote products derived from
 *       this software without specific prior written permission.
 *
 * THIS SOFTWARE IS PROVIDED BY THE COPYRIGHT HOLDERS AND CONTRIBUTORS "AS IS"
 * AND ANY EXPRESS OR IMPLIED WARRANTIES, INCLUDING, BUT NOT LIMITED TO, THE
 * IMPLIED WARRANTIES OF MERCHANTABILITY AND FITNESS FOR A PARTICULAR PURPOSE
 * ARE DISCLAIMED. IN NO EVENT SHALL THE COPYRIGHT OWNER OR CONTRIBUTORS BE
 * LIABLE FOR ANY DIRECT, INDIRECT, INCIDENTAL, SPECIAL, EXEMPLARY, OR
 * CONSEQUENTIAL DAMAGES (INCLUDING, BUT NOT LIMITED TO, PROCUREMENT OF
 * SUBSTITUTE GOODS OR SERVICES; LOSS OF USE, DATA, OR PROFITS; OR BUSINESS
 * INTERRUPTION) HOWEVER CAUSED AND ON ANY THEORY OF LIABILITY, WHETHER IN
 * CONTRACT, STRICT LIABILITY, OR TORT (INCLUDING NEGLIGENCE OR OTHERWISE)
 * ARISING IN ANY WAY OUT OF THE USE OF THIS SOFTWARE, EVEN IF ADVISED OF THE
 * POSSIBILITY OF SUCH DAMAGE.
 */
#pragma once

#include <boost/shared_ptr.hpp>
#include <boost/enable_shared_from_this.hpp>
#include <boost/noncopyable.hpp>

#include <string>
#include <map>
#include <list>

#include <ecto/forward.hpp>
#include <ecto/tendril.hpp>
#include <ecto/graph_types.hpp>

namespace ecto
{

  //forward declare schedulers for friendliness.
  namespace schedulers
  {
    class singlethreaded;
  }

  /**
   * \brief The plasm helps construct the graph structure in ecto.
   * It enforces several invariants that are necessary for scheduling DAGs and
   * is used by all the ecto::schedulers to enable execution of modules
   * that are connected in the graph.
   */
  class ECTO_EXPORT plasm: 
    boost::noncopyable, public boost::enable_shared_from_this<plasm>
  {
  public:
    plasm();
    ~plasm();

    /**
     * \brief Insert the cell into the graph so that it may be executed by a scheduler.
     *
     * @param mod The cell to insert into the graph.
     */
    void
    insert(cell_ptr mod);

    /**
     * \brief Connect one cell to another, and populate the graph accordingly.
     * This will throw on a type mismatch.
     * @param from  The from cell
     * @param output The output key of the from cell
     * @param to The to cell
     * @param input The input key from the to cell.
     */
    void
    connect(cell_ptr from, const std::string& output, cell_ptr to, const std::string& input);

    /**
     * Disconnect a tendril from another tendril.
     *
     * @param from
     * @param output
     * @param to
     * @param input
     */
    void
    disconnect(cell_ptr from, const std::string& output, cell_ptr to, const std::string& input);
    /**
     * \brief output graphviz to a stream.
     * @param out the output stream. Graphviz will be in plain text format.
     */
    void
    viz(std::ostream& out) const;
    /**
     * \brief Get a std::string graphiz of the cell.
     * @return
     */
    std::string
    viz() const;

    /**
     * \brief Check that all tags on the graph are satisfied.
     * This will throw on errors in the graph, including, if required inputs are not connected
     * if required outputs are not connected, if there are cycles, etc...
     */
    void
    check() const;

    /**
     * \brief Get the underlying boost graph that this plasm has constructed.
     * @return
     */
    graph::graph_t&
    graph();

    const graph::graph_t&
    graph() const;


    /**
     * \brief Return the number of cells in the plasm (vertices in the graph)
     * 
     */
    std::size_t size() const;

    /**
     * \brief Grab a set of all the cells from the plasm.
     * @return a set of cells.
     */
    std::vector<cell_ptr> cells() const;

    /**
     * \brief Calls configure on all modules, if configure has not already been called.
     */
    void configure_all();

<<<<<<< HEAD
    typedef boost::shared_ptr<plasm> ptr;
    typedef boost::shared_ptr<const plasm> const_ptr;
=======
    /**
     * \brief Execute using a predefined scheduler.
     */
    int
    execute(unsigned niter = 1);
>>>>>>> ce768ae0

    void save(std::ostream&) const;
    void load(std::istream&);

    typedef boost::shared_ptr<plasm> ptr;
    typedef boost::shared_ptr<plasm const> cptr;

  private:
    class impl;
    boost::shared_ptr<impl> impl_;

    template<class Archive>
    void
    save(Archive & ar, const unsigned int) const;

    template<class Archive>
    void
    load(Archive & ar,  const unsigned int);
    friend class boost::serialization::access;
    BOOST_SERIALIZATION_SPLIT_MEMBER()
  };
}<|MERGE_RESOLUTION|>--- conflicted
+++ resolved
@@ -140,17 +140,6 @@
      */
     void configure_all();
 
-<<<<<<< HEAD
-    typedef boost::shared_ptr<plasm> ptr;
-    typedef boost::shared_ptr<const plasm> const_ptr;
-=======
-    /**
-     * \brief Execute using a predefined scheduler.
-     */
-    int
-    execute(unsigned niter = 1);
->>>>>>> ce768ae0
-
     void save(std::ostream&) const;
     void load(std::istream&);
 
