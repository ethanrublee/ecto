--- conflicted
+++ resolved
@@ -68,7 +68,8 @@
    * A vertex in the plasm consists of a pointer to a module, a vertex
    * type, the name of the tendril and the tendril itself.
    */
-  typedef std::map<int, boost::tuple<module_ptr, vertex_t, std::string, tendril> > vertex_map_t;
+  typedef std::map<int, boost::tuple<module_ptr, vertex_t, std::string, tendril> > 
+  vertex_map_t;
   /**
    * \brief The edges encode the vertex to vertex relationship.
    */
@@ -84,13 +85,9 @@
    * @param to The to module
    * @param input The input key from the to module.
    */
-<<<<<<< HEAD
   void connect(module_ptr from, const std::string& output, module_ptr to,
-      const std::string& input);
+               const std::string& input);
 
-=======
-  void connect(module_ptr from, const std::string& output, module_ptr to, const std::string& input);
->>>>>>> 4f1e54bc
   /**
    * Disconnect a tendril from another tendril.
    *
@@ -99,7 +96,8 @@
    * @param to
    * @param input
    */
-  void disconnect(module_ptr from, const std::string& output, module_ptr to, const std::string& input);
+  void disconnect(module_ptr from, const std::string& output, 
+                  module_ptr to, const std::string& input);
 
   /**
    * \brief This executes the graph, by executing all nodes in dependency order.
