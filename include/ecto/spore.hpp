/*
 * Copyright (c) 2011, Willow Garage, Inc.
 * All rights reserved.
 *
 * Redistribution and use in source and binary forms, with or without
 * modification, are permitted provided that the following conditions are met:
 *
 *     * Redistributions of source code must retain the above copyright
 *       notice, this list of conditions and the following disclaimer.
 *     * Redistributions in binary form must reproduce the above copyright
 *       notice, this list of conditions and the following disclaimer in the
 *       documentation and/or other materials provided with the distribution.
 *     * Neither the name of the Willow Garage, Inc. nor the names of its
 *       contributors may be used to endorse or promote products derived from
 *       this software without specific prior written permission.
 *
 * THIS SOFTWARE IS PROVIDED BY THE COPYRIGHT HOLDERS AND CONTRIBUTORS "AS IS"
 * AND ANY EXPRESS OR IMPLIED WARRANTIES, INCLUDING, BUT NOT LIMITED TO, THE
 * IMPLIED WARRANTIES OF MERCHANTABILITY AND FITNESS FOR A PARTICULAR PURPOSE
 * ARE DISCLAIMED. IN NO EVENT SHALL THE COPYRIGHT OWNER OR CONTRIBUTORS BE
 * LIABLE FOR ANY DIRECT, INDIRECT, INCIDENTAL, SPECIAL, EXEMPLARY, OR
 * CONSEQUENTIAL DAMAGES (INCLUDING, BUT NOT LIMITED TO, PROCUREMENT OF
 * SUBSTITUTE GOODS OR SERVICES; LOSS OF USE, DATA, OR PROFITS; OR BUSINESS
 * INTERRUPTION) HOWEVER CAUSED AND ON ANY THEORY OF LIABILITY, WHETHER IN
 * CONTRACT, STRICT LIABILITY, OR TORT (INCLUDING NEGLIGENCE OR OTHERWISE)
 * ARISING IN ANY WAY OUT OF THE USE OF THIS SOFTWARE, EVEN IF ADVISED OF THE
 * POSSIBILITY OF SUCH DAMAGE.
 */
#pragma once
#include <boost/python.hpp>
#include <boost/python/type_id.hpp>
#include <boost/shared_ptr.hpp>
#include <boost/weak_ptr.hpp>
#include <boost/function.hpp>
#include <boost/bind.hpp>

#include <ecto/util.hpp> //name_of
#include <ecto/tendril.hpp>
#include <stdexcept>
#include <string>
#include <set>
#include <sstream>
#include <cstring>

namespace ecto
{
  /**
   * \class spore
   * \brief The spore is a typed handle for tendrils, making holding onto tendrils a bit easier.
   */
  template<typename T>
  struct spore
  {
    /**
     * Allocates a spore that doesn't point to anything.
     */
    spore()
    {
    }

    /**
     * implicit constructor from a tendril ptr. Needs to be a shared_ptr, as the spore holds a
     * weak_ptr, and uses this to ensure that the spore always points to valid tendril.
     */
    spore(tendril::ptr t) :
        tendril_(t)
    {
      if(!t){
        throw std::logic_error("This tendril is null.");
      }
      t->enforce_type<T>();
    }

    /**
     * Grab a pointer to the tendril that gave birth to this spore.
     * @return non const pointer to tendril
     */
    inline tendril::ptr p()
    {
      tendril::ptr _p = tendril_.lock();
      if (!_p)
        throw std::logic_error("This spore points to nothing.");
      return _p;
    }
    /**
     * Grab a pointer to the tendril that gave birth to this spore. const overload.
     * @return const pointer to tendril
     */
    inline tendril::const_ptr p() const
    {
      tendril::const_ptr _p = tendril_.lock();
      if (!_p)
        throw std::logic_error("This spore points to nothing. Type name:" + name_of<T>());
      return _p;
    }

    /**
     * Set a typed callback, that will be called when ever the tendril value is changed by the
     * user.
     * @param cb The callback
     * @return ref to this spore, for chaining.
     */
    spore<T>& set_callback(typename boost::function<void(T)> cb)
    {
      p()->set_callback(cb, false);
      return *this;
    }

    spore<T>& notify()
    {
      p()->notify();
      return *this;
    }

    spore<T>& set_doc(const std::string& doc)
    {
      p()->set_doc(doc);
      return *this;
    }

    spore<T>& set_default_val(const T& val)
    {
      p()->set_default_val(val);
      return *this;
    }

    bool dirty() const
    {
      return p()->dirty();
    }

    bool user_supplied() const
    {
      return p()->user_supplied();
    }

    bool has_default() const
    {
      return p()->has_default();
    }

    spore<T>& required(bool b)
    {
      p()->required(b);
      return *this;
    }

    bool required() const
    {
      return p()->required();
    }


    T* operator->()
    {
      tendril::ptr _p = p();
      return &(_p->get<T>());
    }

    const T* operator->() const
    {
      tendril::const_ptr _p = p();
      return &(_p->get<const T>());
    }

<<<<<<< HEAD
#if 0
=======
>>>>>>> c8ed5b87
    T& operator*()
    {
      tendril::ptr _p = p();
      return _p->get<T>();
    }
<<<<<<< HEAD
#endif
=======
>>>>>>> c8ed5b87

    const T& operator*() const
    {
      tendril::const_ptr _p = p();
      return _p->get<const T>();
    }

#if 0
    /**
     * This is the const read operation, as opposed to the derefence which is not necessarily const.
     * @return const ref, no copies...
     */
    const T& read() const
    {
      tendril::const_ptr _p = p();
      return _p->get<T>();
    }
#endif

    /**
     * Cast operator for convenience.
     */
    operator tendril::ptr()
    {
      return p();
    }
    /**
     * Cast operator for convenience.
     */
    operator tendril::const_ptr() const
    {
      return p();
    }

    tendril::ptr tendril_ptr()
    {
      return p();
    }

    tendril::const_ptr tendril_ptr() const
    {
      return p();
    }

  private:
    boost::weak_ptr<tendril> tendril_;
  };
}<|MERGE_RESOLUTION|>--- conflicted
+++ resolved
@@ -163,19 +163,11 @@
       return &(_p->get<const T>());
     }
 
-<<<<<<< HEAD
-#if 0
-=======
->>>>>>> c8ed5b87
     T& operator*()
     {
       tendril::ptr _p = p();
       return _p->get<T>();
     }
-<<<<<<< HEAD
-#endif
-=======
->>>>>>> c8ed5b87
 
     const T& operator*() const
     {
