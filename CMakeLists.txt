--- conflicted
+++ resolved
@@ -48,7 +48,6 @@
 
 include(cmake/ectoInstall.cmake)
 
-<<<<<<< HEAD
 include_directories(
   # lockfree contains atomic, include the bryce/hartmut version first
   ${CMAKE_SOURCE_DIR}/boost.atomic
@@ -56,31 +55,28 @@
   )
 
 
-=======
 add_subdirectory(src)
 
-OPTION(BUILD_TEST "Build tests" ON)
+
+option(BUILD_TEST "Build tests" ON)
 if(BUILD_TEST)
-add_subdirectory(test)
-ENABLE_TESTING()
-configure_file(${CMAKE_SOURCE_DIR}/test/run_nose.py.in ${CMAKE_BINARY_DIR}/run_nose.py @ONLY)
-add_test(NAME nosetests
-         COMMAND "/usr/bin/python" ${CMAKE_BINARY_DIR}/run_nose.py -v -w ${CMAKE_SOURCE_DIR}/test/python)
+  add_subdirectory(test)
+  ENABLE_TESTING()
+  configure_file(${CMAKE_SOURCE_DIR}/test/run_nose.py.in ${CMAKE_BINARY_DIR}/run_nose.py @ONLY)
+  add_test(NAME nosetests
+    COMMAND "/usr/bin/python" 
+    ${CMAKE_BINARY_DIR}/run_nose.py -v -w ${CMAKE_SOURCE_DIR}/test/python)
 endif()
-OPTION(BUILD_DOC "Build documentation" ON)
+
+option(BUILD_DOC "Build documentation" ON)
+
 if(BUILD_DOC)
->>>>>>> 4f1e54bc
-add_subdirectory(doc)
+  add_subdirectory(doc)
 endif()
-OPTION(BUILD_SAMPLES "Build samples." ON)
+
+option(BUILD_SAMPLES "Build samples." ON)
 if(BUILD_SAMPLES)
-add_subdirectory(samples)
-<<<<<<< HEAD
-add_subdirectory(src)
+  add_subdirectory(samples)
+endif()
 
 add_executable(rpattern rpattern.cpp)
-=======
-endif()
-
-
->>>>>>> 4f1e54bc
