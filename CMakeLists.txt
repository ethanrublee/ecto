--- conflicted
+++ resolved
@@ -110,12 +110,7 @@
 install(FILES ${CMAKE_BINARY_DIR}/unix_install/python_path.sh
         DESTINATION share/ecto COMPONENT ecto_python
   )
-<<<<<<< HEAD
-#add_subdirectory(samples)
+
 add_subdirectory(doc)
-=======
-
 add_subdirectory(samples)
-
->>>>>>> 9ec156f9
 add_subdirectory(src)