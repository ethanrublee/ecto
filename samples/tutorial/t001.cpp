#include <ecto/ecto.hpp>
#include <iostream>
#include <string>

namespace tutorial
{
  using ecto::tendrils;

  struct Printer02
  {
    static void 
    declare_io(const tendrils& /*params*/, tendrils& in, tendrils& /*out*/)
    {
      in.declare<std::string>("input", "A string to print", "Default Value");
    }
    
    int
    process(const tendrils& in, tendrils& /*out*/)
    {
      std::cout << in.get<std::string>("input") << std::endl;
      return ecto::OK;
    }
  };
  
  struct Reader01
  {
    static void 
    declare_io(const tendrils& /*params*/, tendrils& /*in*/, tendrils& out)
    {
      //NOTE: no default value
      out.declare<std::string>("output", "A string read from standard input.");
    }
    
    int
    process(const tendrils& /*in*/, tendrils& out)
    {
      std::string s;
      std::cin >> s;
<<<<<<< HEAD
      out.get<std::string>("output") << s;
=======
      out.get<std::string>("output") = s;
>>>>>>> c8ed5b87
      //add a quit condition
      if(s == "q")
        return ecto::QUIT;
      return ecto::OK;
    }
  };

}

//register our cell with the existing ecto cell 'tutorial' that is declared in tutorial.cpp
ECTO_CELL(tutorial, tutorial::Printer02, "Printer02", "Prints a string to standard output.");
ECTO_CELL(tutorial, tutorial::Reader01, "Reader01",  "Reads a string from standard input.");<|MERGE_RESOLUTION|>--- conflicted
+++ resolved
@@ -36,11 +36,7 @@
     {
       std::string s;
       std::cin >> s;
-<<<<<<< HEAD
-      out.get<std::string>("output") << s;
-=======
       out.get<std::string>("output") = s;
->>>>>>> c8ed5b87
       //add a quit condition
       if(s == "q")
         return ecto::QUIT;
