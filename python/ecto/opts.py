#
# Copyright (c) 2011, Willow Garage, Inc.
# All rights reserved.
#
# Redistribution and use in source and binary forms, with or without
# modification, are permitted provided that the following conditions are met:
#     * Redistributions of source code must retain the above copyright
#       notice, this list of conditions and the following disclaimer.
#     * Redistributions in binary form must reproduce the above copyright
#       notice, this list of conditions and the following disclaimer in the
#       documentation and/or other materials provided with the distribution.
#     * Neither the name of the Willow Garage, Inc. nor the names of its
#       contributors may be used to endorse or promote products derived from
#       this software without specific prior written permission.
#
# THIS SOFTWARE IS PROVIDED BY THE COPYRIGHT HOLDERS AND CONTRIBUTORS "AS IS"
# AND ANY EXPRESS OR IMPLIED WARRANTIES, INCLUDING, BUT NOT LIMITED TO, THE
# IMPLIED WARRANTIES OF MERCHANTABILITY AND FITNESS FOR A PARTICULAR PURPOSE
# ARE DISCLAIMED. IN NO EVENT SHALL THE COPYRIGHT OWNER OR CONTRIBUTORS BE
# LIABLE FOR ANY DIRECT, INDIRECT, INCIDENTAL, SPECIAL, EXEMPLARY, OR
# CONSEQUENTIAL DAMAGES (INCLUDING, BUT NOT LIMITED TO, PROCUREMENT OF
# SUBSTITUTE GOODS OR SERVICES; LOSS OF USE, DATA, OR PROFITS; OR BUSINESS
# INTERRUPTION) HOWEVER CAUSED AND ON ANY THEORY OF LIABILITY, WHETHER IN
# CONTRACT, STRICT LIABILITY, OR TORT (INCLUDING NEGLIGENCE OR OTHERWISE)
# ARISING IN ANY WAY OUT OF THE USE OF THIS SOFTWARE, EVEN IF ADVISED OF THE
# POSSIBILITY OF SUCH DAMAGE.
#
'''
Set of helper functions for ecto scripts, that expose a few common args for
the schedulers.
'''

import ecto

possible_schedulers = [ x for x in ecto.schedulers.__dict__.keys() if x[0] != '_']

def use_ipython(options, sched, plasm, locals={}):
    '''Launch a plasm using ipython, and a scheduler of choice.

       Keyword arguments:
       options -- are from scheduler_options
       sched -- is an already initialized scheduler for plasm.
       plasm -- The graph to execute
       locals -- are a dictionary of locals to forward to the ipython shell, use locals()
    '''
    #expose the locals to the ipython prompt.
    for key, val in locals.items():
        vars()[key] = val

    if type(sched) == ecto.schedulers.Singlethreaded:
        sched.execute_async(options.niter)
    else:
        sched.execute_async(options.niter, options.nthreads)

    import IPython
    if IPython.__version__ < '0.11':
        from IPython.Shell import IPShellEmbed
        #the argv is important so that the IPShellEmbed doesn't use the global
        #Also fancy colors!!!!
        ipython_argv = ['-prompt_in1', 'Input <\\#>', '-colors', 'LightBG']
        ipshell = IPShellEmbed(ipython_argv)
        ipshell()
    else:
        from IPython import embed
        embed() # this call anywhere in your program will start IPython

def run_plasm(options, plasm, locals={}):
    ''' Run the plasm given the options from the command line parser.
        :param options: The command line, preparsed options object. It is assumed that you have filled this object using
            scheduler_options.
        :param plasm: The plasm to run.
        :param locals: Any local variables that you would like available to the iPython shell session.
    '''
    global possible_schedulers
    if options.scheduler_type not in possible_schedulers:
        msg = "You must supply a valid scheduler type, not \'%s\'\n" % options.scheduler_type
        msg += 'Valid schedulers are:\n\t' + '\n\t'.join(possible_schedulers) + '\n'
        raise RuntimeError(msg)
    if options.graphviz:
        ecto.view_plasm(plasm)
    if len(options.dotfile) > 0:
        print >> open(options.dotfile, 'wt'), plasm.viz()
    if len(options.logfile) > 0:
        ecto.log_to_file(options.logfile)
    sched = ecto.schedulers.__dict__[options.scheduler_type](plasm)
    if options.ipython:
        use_ipython(options, sched, plasm, locals)
    else:
<<<<<<< HEAD
        sched.execute(options.niter, options.nthreads)
=======
        if options.scheduler_type == 'Singlethreaded':
            sched.execute(options.niter)
        else:
            sched.execute(options.niter, options.nthreads)
    if options.stats:
        print sched.stats()
>>>>>>> 4fa75af3

class CellFactory(object):
    '''A factory for cells that are created from command line args.'''
    def __init__(self, CellType, CellProtoType, prefix):
        '''
        cellType a type of ecto cell to create
        prefix the prefix used by the parser
        '''
        self.cellType = CellType
        self.cellProtoType = CellProtoType
        self.prefix = prefix
    def __call__(self, args, cellname=''):
        '''
        args from a parser where cell_options was used to add arguments.
        cellname option cellname
        '''
        params = {}
        prototype = self.cellProtoType
        for key, value in args.__dict__.iteritems():
            if key.startswith(self.prefix + '_'):
                p = ''.join(key.split(self.prefix + '_')[:])
                t = type(prototype.params[p])
                params[p] = t(value)
        nkwargs = ()
        if len(cellname) > 0:
            nkwargs = (cellname,) #tuple
        return self.cellType(*nkwargs, **params)

class CellYamlFactory(object):
    '''A factory to go between cells and YAML files

    :param CellOrCellType: The prototype to base the factory off of.
    :type CellOrCellType: Cell Class, or Cell Instance
    :param prefix: The top level key for the parameters dict for this factory
    :type prefix: str
    '''

    def __init__(self, CellOrCellType, prefix):

        cell_type, cell = _cell_type_instance(CellOrCellType)
        self.cell_type = cell_type
        self.cell = cell
        self.prefix = prefix
        params = cell.params
        c = {}
        for x in params:
            c[x.key()] = x.data().get()
            c[x.key() + '__doc__'] = x.data().doc
        self.params = c

    def dump(self, stream=None):
        '''Dump YAML for this factory.

        :param stream: A stream like object to print the YAML to.
        :returns: The string YAML representation of the prototype used to initialize the factory.
        '''
        from yaml import dump
        return dump({self.prefix:self.params}, default_flow_style=False, stream=stream)

    def load(self, parsed, cell_name=''):
        '''Create a cell from a parsed bit of YAML.

        :param parsed: A dictionary that has been parsed from a YAML file.
        :param cell_name: will be used as the cell's instance name.
        :returns: A brand new instance of a cell, modeled after whatever is in the YAML
        '''
        params = parsed[self.prefix]
        nkwargs = ()
        params_clean = {}
        for x in self.cell.params:
            if x.key() in params:
                params_clean[x.key()] = params[x.key()]
        if len(cell_name) > 0:
            nkwargs = (cell_name,) #tuple
        cell = self.cell_type(*nkwargs, **params_clean)
        return cell

def _cell_type_instance(CellOrCellType):
    c = CellOrCellType
    cell_type = CellOrCellType
    if isinstance(cell_type, object.__class__):
        c = cell_type.inspect((), {})
    else:
        cell_type = c.__class__
    # print "....", (cell_type, c)
    return (cell_type, c)



def cell_options(parser, CellType, prefix):
    '''Creates an argument parser group for any cell.
    CellType may be either a __class__ type, or an instance object.
    '''
    group = parser.add_argument_group('%s options' % prefix)
    cell_type, cell = _cell_type_instance(CellType)

    params = cell.params
    for x in params:
        dest = '%s_%s' % (prefix, x.key())
        group.add_argument('--%s' % dest, metavar='%s' % dest.upper(),
                           dest=dest, type=type(x.data().get()),
                           default=x.data().get(),
                           help=x.data().doc + ' ... (default: %(default)s)'
                           )
    factory = CellFactory(cell_type, cell, prefix)
    return factory

def scheduler_options(parser,
                      default_scheduler='Singlethreaded',
                      default_nthreads=0,
                      default_niter=0,
                      default_shell=False,
                      default_graphviz=False):
    '''Creates an argument parser for ecto schedulers.  Operates inplace on the
    given parser object.
    '''
    parser.add_argument('--scheduler',
                        dest='scheduler_type',
                        default=default_scheduler,
                        choices=possible_schedulers,
                        help='The scheduler to execute the plasm with. (default: %(default)s)'
                        )
    parser.add_argument('--nthreads', metavar='NUMBER_OF_THREADS',
                        dest='nthreads', type=int, default=default_nthreads,
                        help='''For schedulers that use threading, this specifies
                        the number of threads, 0 defaults to hardware concurrency information.
                        (default: %(default)s)'''
                        )
    parser.add_argument('--niter', metavar='ITERATIONS', dest='niter',
                        type=int,
                        default=default_niter,
                        help='''Run the graph for niter iterations.
                        0 means run until stopped by a cell or external forces.
                        (default: %(default)s)'''
                        )
    parser.add_argument('--shell', dest='ipython', action='store_const',
                        const=True, default=default_shell,
                        help=''''Bring up an ipython prompt,
                        and execute asynchronously.(default: %(default)s)
                        '''
                        )
    parser.add_argument('--logfile', metavar='LOGFILE', dest='logfile', type=str,
                        default='',
                        help='''Log to the given file, use tail -f LOGFILE to see the
                       live output. May be useful in combination with --shell'''
                       )
    parser.add_argument('--graphviz', dest='graphviz',
                        action='store_const',
                        const=True, default=default_graphviz,
                        help='Show the graphviz of the plasm. (default: %(default)s)'
                        )
    parser.add_argument('--dotfile', dest='dotfile', type=str, default='',
                        help='''Output a graph in dot format to the given file.
                        If no file is given, no output will be generated. (default: %(default)s)'''
                        )
    parser.add_argument('--stats',dest='stats',action='store_const',
                        const=True, default=default_graphviz,
                        help='Show the the runtime statistics of the plasm.')

def doit(plasm, description="An ecto graph.", locals={}, args=None, default_scheduler='Singlethreaded', default_nthreads=0, default_niter=0, default_shell=False, default_graphviz=False):
    '''doit is a short hand for samples, that is a combination of a call to scheduler_options, and then run_plasm.
       This function in not intended to allow customization of parameter parsing.  If this is needed please call
       scheduler_optinos and run_plasm yourself.

       :param args: If this is None, default to using the sys.argv args, otherwise this overrides it.
       :param locals: May be used to forward any local variables to the ipython shell. Suggest either vars() or locals() to do this.
       :param default_scheduler: Override the default for the option.
       :param default_nthreads: Override
       :param default_shell: Override
       :param default_graphviz: Override
    '''
    import argparse
    parser = argparse.ArgumentParser(description=description)
    scheduler_options(parser, default_scheduler=default_scheduler,
              default_nthreads=default_nthreads, default_niter=default_niter,
              default_shell=default_shell, default_graphviz=default_graphviz)
    options = parser.parse_args(args=args)
    run_plasm(options, plasm, locals)

if __name__ == '__main__':
    import ecto_test
    import yaml
    import argparse
    parser = argparse.ArgumentParser(description='My awesome program thing.')
    parser.add_argument('-i,--input', metavar='IMAGE_FILE', dest='imagefile',
                        type=str, default='', help='an image file to load.')
    group = parser.add_argument_group('ecto scheduler options')
    scheduler_options(group, default_niter=2)


    multiply_factory = cell_options(parser, ecto_test.Multiply, prefix='mult')
    const_factory = cell_options(parser, ecto.Constant(value=0.50505), prefix='const')

    #parser.print_help()
    options = parser.parse_args()

    c = const_factory(options)
    m = multiply_factory(options)
    cyaml = CellYamlFactory(c, 'const')
    print cyaml.dump()
    c = cyaml.load(yaml.load(cyaml.dump()))
    pr = ecto_test.Printer()
    plasm = ecto.Plasm()
    plasm.connect(c[:] >> m[:],
                  m[:] >> pr[:]
                  )

    run_plasm(options, plasm, locals=vars())
<|MERGE_RESOLUTION|>--- conflicted
+++ resolved
@@ -86,16 +86,9 @@
     if options.ipython:
         use_ipython(options, sched, plasm, locals)
     else:
-<<<<<<< HEAD
         sched.execute(options.niter, options.nthreads)
-=======
-        if options.scheduler_type == 'Singlethreaded':
-            sched.execute(options.niter)
-        else:
-            sched.execute(options.niter, options.nthreads)
     if options.stats:
         print sched.stats()
->>>>>>> 4fa75af3
 
 class CellFactory(object):
     '''A factory for cells that are created from command line args.'''
