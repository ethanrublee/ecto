'''
Created on Apr 8, 2011

@author: erublee
'''
import ecto,buster


def test_reconnect():
    plasm = ecto.Plasm()
<<<<<<< HEAD
    g = ecto.make(buster.Generate,start=2, step=2)    
    m = ecto.make(buster.Multiply, factor=2)
    m2 = ecto.make(buster.Multiply, factor=2)
=======
    g = buster.Generate(start=0, step=2)    
    m = buster.Multiply(factor=2)
    m2 = buster.Multiply(factor=2)
>>>>>>> 62a85ca8
        
    gather = buster.Gather_double(n=2)
    ecto.print_module_doc(gather)
    plasm.connect(g, "out", m , "in")
    plasm.connect(g, "out", m2 , "in")
    try:
        plasm.connect(m2,"out",m,"in")
        assert(False)
    except Exception,e:
        print "Reconnect caught: ",e
    plasm.connect(m2, "out", gather , "in_0000")
    plasm.connect(m, "out", gather , "in_0001")
    try:
        plasm.connect(m2, "out", gather , "in_0001")
        assert(False)
    except Exception,e:
        print "Reconnect caught: ",e
    
    #check some values
    plasm.go(gather)
    print "Gather out :", gather.o.out.val;
    assert(gather.o.out.val == 2 *(2*2))
    plasm.go(gather)
    #should remain unchanged
    assert(gather.o.out.val == 2*(2*2))
    plasm.mark_dirty(g) #mark top of tree dirty (propagates down)
    plasm.go(gather)
    print "Gather out :", gather.o.out.val;
    assert(g.o.out.val == 4)
    assert(gather.o.out.val == 2*(2*4)) #g should be at 4 here
    #ecto.view_plasm(plasm)

if __name__ == "__main__":
    test_reconnect()<|MERGE_RESOLUTION|>--- conflicted
+++ resolved
@@ -8,15 +8,9 @@
 
 def test_reconnect():
     plasm = ecto.Plasm()
-<<<<<<< HEAD
-    g = ecto.make(buster.Generate,start=2, step=2)    
-    m = ecto.make(buster.Multiply, factor=2)
-    m2 = ecto.make(buster.Multiply, factor=2)
-=======
     g = buster.Generate(start=0, step=2)    
     m = buster.Multiply(factor=2)
     m2 = buster.Multiply(factor=2)
->>>>>>> 62a85ca8
         
     gather = buster.Gather_double(n=2)
     ecto.print_module_doc(gather)
