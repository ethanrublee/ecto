#include <gtest/gtest.h>
#include <ecto/ecto.hpp>


using namespace ecto;

TEST(SporeTest, LifeTime)
{
  {
    spore<double> d = make_tendril<double>();
    EXPECT_ANY_THROW(*d);
  }
  {
    spore<double> d;
    EXPECT_ANY_THROW(*d);
  }
  {
    tendril::ptr p = make_tendril<double>();
    spore<double> d = p; //p has to stay in scope...
    EXPECT_TRUE(d.p());
  }
}

TEST(SporeTest, NoDefault)
{
<<<<<<< HEAD
  tendril::ptr p = tendril::make_tendril<double>();
=======
  tendril::ptr p = make_tendril<double>();
>>>>>>> c8ed5b87
  spore<double> d = p; //p has to stay in scope...
  EXPECT_FALSE(d.user_supplied());
  EXPECT_FALSE(d.dirty());
  EXPECT_FALSE(d.has_default());

  d << 3.14;
  EXPECT_TRUE(d.dirty());
  EXPECT_TRUE(d.user_supplied());
  EXPECT_FALSE(d.has_default());

  //since the user already supplied a value this should be false...
  d.set_default_val(10);
  EXPECT_FALSE(d.has_default());

}

TEST(SporeTest, Default)
{
<<<<<<< HEAD
  tendril::ptr p = tendril::make_tendril<double>();
=======
  tendril::ptr p = make_tendril<double>();
>>>>>>> c8ed5b87
  EXPECT_FALSE(p->dirty());

  spore<double> d = p; //p has to stay in scope...
  EXPECT_FALSE(d.dirty());

  d.set_default_val(1.41421356);

  EXPECT_FALSE(d.user_supplied());
  EXPECT_FALSE(d.dirty());
  EXPECT_TRUE(d.has_default());

  EXPECT_EQ(*d, 1.41421356);
  EXPECT_FALSE(d.dirty());
  d.notify();
  EXPECT_FALSE(d.dirty());

  d << 3.14;
  EXPECT_TRUE(d.dirty());
  EXPECT_TRUE(d.user_supplied());
  EXPECT_TRUE(d.has_default());
}

template<typename T>
struct cbs
{
  cbs() : count(0), val(0) { }

  void operator()(const T& new_val)
  {
    val = new_val;
    count++;
  }

  int count;
  T val;
};

TEST(SporeTest, Callbacks)
{
<<<<<<< HEAD
  tendril::ptr p = tendril::make_tendril<double>();
=======
  tendril::ptr p = make_tendril<double>();
>>>>>>> c8ed5b87
  spore<double> d = p; //p has to stay in scope...
  d.set_default_val(1.41421356);

  cbs<double> c;
  d.set_callback(boost::ref(c));
  d.notify();
  EXPECT_EQ(c.count, 0);
  EXPECT_EQ(c.val, 0);

  d << 3.14;
  d.notify();
  EXPECT_EQ(c.count, 1);
  EXPECT_EQ(c.val, 3.14);
}

template <typename T, size_t size>
void printz(T(&array)[size])
{
  for(size_t i = 0; i < size; ++i)
  {
    std::cout << array[i] << std::endl;
  }
}

TEST(SporeTest, Enumeration)
{
  std::string Values[] =
  { "Hello", "No Way", "Howdy do?" };

  std::cout << sizeof(Values) / sizeof(std::string) << std::endl;
  printz(Values);

  tendril::ptr p = make_tendril<std::string>();
  spore<std::string> d = p;
}

TEST(SporeTest, Expressions)
{
<<<<<<< HEAD
  tendril::ptr ta = tendril::make_tendril<double>(),
    tb = tendril::make_tendril<double>(),
    tc = tendril::make_tendril<double>()
=======
  tendril::ptr ta = make_tendril<double>(),
    tb = make_tendril<double>(),
    tc = make_tendril<double>()
>>>>>>> c8ed5b87
    ;

  spore<double> a(ta), b(tb), c(tc);
  a << 13.; 
  EXPECT_EQ(*a, 13.);

  b << 14.; 
  EXPECT_EQ(*b, 14.);

  c << 15.;
  EXPECT_EQ(*c, 15.);

  a << (*b + *c);
  
  EXPECT_EQ(*a, 29.);
  EXPECT_EQ(*b, 14.);
  EXPECT_EQ(*c, 15.);
  
}<|MERGE_RESOLUTION|>--- conflicted
+++ resolved
@@ -23,11 +23,7 @@
 
 TEST(SporeTest, NoDefault)
 {
-<<<<<<< HEAD
-  tendril::ptr p = tendril::make_tendril<double>();
-=======
   tendril::ptr p = make_tendril<double>();
->>>>>>> c8ed5b87
   spore<double> d = p; //p has to stay in scope...
   EXPECT_FALSE(d.user_supplied());
   EXPECT_FALSE(d.dirty());
@@ -46,11 +42,7 @@
 
 TEST(SporeTest, Default)
 {
-<<<<<<< HEAD
-  tendril::ptr p = tendril::make_tendril<double>();
-=======
   tendril::ptr p = make_tendril<double>();
->>>>>>> c8ed5b87
   EXPECT_FALSE(p->dirty());
 
   spore<double> d = p; //p has to stay in scope...
@@ -90,11 +82,7 @@
 
 TEST(SporeTest, Callbacks)
 {
-<<<<<<< HEAD
-  tendril::ptr p = tendril::make_tendril<double>();
-=======
   tendril::ptr p = make_tendril<double>();
->>>>>>> c8ed5b87
   spore<double> d = p; //p has to stay in scope...
   d.set_default_val(1.41421356);
 
@@ -133,15 +121,9 @@
 
 TEST(SporeTest, Expressions)
 {
-<<<<<<< HEAD
-  tendril::ptr ta = tendril::make_tendril<double>(),
-    tb = tendril::make_tendril<double>(),
-    tc = tendril::make_tendril<double>()
-=======
   tendril::ptr ta = make_tendril<double>(),
     tb = make_tendril<double>(),
     tc = make_tendril<double>()
->>>>>>> c8ed5b87
     ;
 
   spore<double> a(ta), b(tb), c(tc);
