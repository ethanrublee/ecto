#include <gtest/gtest.h>
#include <ecto/ecto.hpp>

TEST(TendrilTest, Dirtiness)
{
  {
    ecto::tendril meh;
    EXPECT_FALSE(meh.dirty());
  }

  ecto::tendril t(0.5f, "docstring");

  EXPECT_EQ(t.type_name(), "float");
  EXPECT_EQ(t.doc(), "docstring");

  EXPECT_FALSE(t.dirty());
  EXPECT_EQ(t.get<float>(), 0.5f);
  EXPECT_FALSE(t.dirty());
  t << 0.75f;
  EXPECT_TRUE(t.dirty());
  EXPECT_EQ(t.get<float>(), 0.75f);
}

TEST(TendrilTest, Constructors)
{
  {
    ecto::tendril meh;
    EXPECT_FALSE(meh.dirty());
    EXPECT_FALSE(meh.user_supplied());
    EXPECT_FALSE(meh.has_default());
    EXPECT_TRUE(meh.is_type<ecto::tendril::none>());
  }

  {
    ecto::tendril meh(0.5f, "docstring");
    EXPECT_FALSE(meh.dirty());
    EXPECT_FALSE(meh.user_supplied());
    EXPECT_TRUE(meh.has_default());
<<<<<<< HEAD
    meh << 2.0f;
=======
    EXPECT_TRUE(meh.is_type<float>());

    meh << 2.0f;

>>>>>>> c8ed5b87
    EXPECT_TRUE(meh.has_default());
    EXPECT_TRUE(meh.user_supplied());
    EXPECT_TRUE(meh.dirty());
    EXPECT_TRUE(meh.is_type<float>());
  }
  {
    ecto::tendril::ptr meh = ecto::make_tendril<float>();
    EXPECT_FALSE(meh->dirty());
    EXPECT_FALSE(meh->user_supplied());
    EXPECT_FALSE(meh->has_default());
    *meh << 2.0f;
    EXPECT_FALSE(meh->has_default());
    EXPECT_TRUE(meh->user_supplied());
    EXPECT_TRUE(meh->dirty());
  }
}

TEST(TendrilTest, NonPointerNess)
{
  ecto::tendril a(0.5f, "A float"), b, c;
  b = a;
  c = a;
  c << 3.14f;
  EXPECT_NE(a.get<float>(),c.get<float>());
  EXPECT_EQ(a.get<float>(),b.get<float>());
  EXPECT_NE(&a.get<float>(),&c.get<float>());
  EXPECT_NE(&a.get<float>(),&b.get<float>());
}

TEST(TendrilTest, Copyness)
{
  ecto::tendril a(0.5f, "A float"), b, c;
<<<<<<< HEAD
  b.copy_value(a);
  c.copy_value(b);
=======
  b << a;
  c << b;
>>>>>>> c8ed5b87
  c << 3.14f;
  EXPECT_NE(a.get<float>(),c.get<float>());
  EXPECT_EQ(a.get<float>(),b.get<float>());
  EXPECT_NE(&a.get<float>(),&c.get<float>());
  EXPECT_NE(&a.get<float>(),&b.get<float>());
  //self copy should be ok
  c << a;

}

TEST(TendrilTest, Typeness)
{
  ecto::tendril a(0.5f, "A float"), b(0.5, "A double."), c;
  EXPECT_THROW(b << a, ecto::except::TypeMismatch);
  EXPECT_NO_THROW(c = a);
  EXPECT_THROW(c << b, ecto::except::TypeMismatch);
  EXPECT_NO_THROW(c = b);
  EXPECT_THROW(c << a,ecto::except::TypeMismatch);
  ecto::tendril n1(ecto::tendril::none(),"A none"), n2(ecto::tendril::none(),"Another none"), n3;
  n2 << n1;
  n1 << n2;
  n1 = n2;
  n2 = n1;
  n1 << b;
  n2 << n1;
  EXPECT_EQ(n2.get<double>(),0.5);
  EXPECT_THROW(n2 << a, ecto::except::TypeMismatch);
  //EXPECT_THROW(b.copy_value(n3), ecto::except::ValueNone);
}

TEST(TendrilTest, AssignmentOfPODS)
{
  ecto::tendril a(0.005f, "A float");
  EXPECT_TRUE(a.is_type<float>());
  EXPECT_EQ(a.get<float>(), 0.005f);

  ecto::tendril b(500.0, "some double");
  EXPECT_TRUE(b.is_type<double>());
  EXPECT_EQ(b.get<double>(), 500.0);

  ecto::tendril c;
  EXPECT_TRUE(c.is_type<ecto::tendril::none>());

  // nothing is mutated on throwing conversion
  EXPECT_THROW(b << a, ecto::except::TypeMismatch);
  EXPECT_TRUE(a.is_type<float>());
  EXPECT_EQ(a.get<float>(), 0.005f);
  EXPECT_TRUE(b.is_type<double>());
  EXPECT_EQ(b.get<double>(), 500.0);

  // assignee takes on the type and value of the assigned 
  EXPECT_NO_THROW(c = a);
  EXPECT_TRUE(a.is_type<float>());
  EXPECT_EQ(a.get<float>(), 0.005f);
  EXPECT_TRUE(c.is_type<float>());
  EXPECT_EQ(c.get<float>(), 0.005f);

  // again nothing is mutated on throwing conversion
  EXPECT_THROW(c << b, ecto::except::TypeMismatch);
  EXPECT_TRUE(b.is_type<double>());
  EXPECT_EQ(b.get<double>(), 500.0);
  EXPECT_TRUE(c.is_type<float>());
  EXPECT_EQ(c.get<float>(), 0.005f);

  // again assignment suceeds
  EXPECT_NO_THROW(c = b);
  EXPECT_TRUE(b.is_type<double>());
  EXPECT_EQ(b.get<double>(), 500.0);
  EXPECT_TRUE(c.is_type<double>());
  EXPECT_EQ(c.get<double>(), 500.0);

  // same as above
  EXPECT_THROW(c << a,ecto::except::TypeMismatch);
}

TEST(TendrilTest, AssignmentOfNone)
{
  ecto::tendril n1(ecto::tendril::none(),"A none");
  ecto::tendril n2(ecto::tendril::none(),"Another none");
  
  ecto::tendril n3;
  n2 << n1;
  EXPECT_EQ(n1.get<ecto::tendril::none>(), n2.get<ecto::tendril::none>());
  n1 << n2;
  EXPECT_EQ(n1.get<ecto::tendril::none>(), n2.get<ecto::tendril::none>());

  n1 = n2;
  n2 = n1;

  ecto::tendril _500(500.0, "five hundred");

  n1 << _500;
  EXPECT_TRUE(n1.is_type<double>());
  EXPECT_TRUE(_500.is_type<double>());
  EXPECT_EQ(n1.get<double>(), 500.0);
  EXPECT_EQ(_500.get<double>(), 500.0);
  
}

namespace bp = boost::python;
TEST(TendrilTest, Python2PODConversion)
{
  ecto::tendril bpt(bp::object(2.05), "A bp object");
  ecto::tendril dt(7.05, "A double");

  // tendril(bp::object) autoconverts from tendril(nonobject)
  dt << bpt;
  EXPECT_EQ(2.05, dt.get<double>());

  // can be overwritten thereafter
  dt << 7.05;
  EXPECT_EQ(dt.get<double>(), 7.05);

  // copyee is not mutated
  double value = bp::extract<double>(bpt.get<bp::object>());
  EXPECT_EQ(value, 2.05);

  // dt has not lost its internal type
  EXPECT_THROW( dt << std::string("NOTADOUBLE"), ecto::except::TypeMismatch);

  // but we can't autoconvert from None
  bpt << bp::object();
  EXPECT_THROW(dt << bpt, ecto::except::TypeMismatch);
}

TEST(TendrilTest, POD2PythonConversion)
{
  ecto::tendril bpt(bp::object(2.05), "A bp object");
  ecto::tendril dt(7.05, "A double");

  EXPECT_EQ(bp::extract<double>(bpt.get<bp::object>()), 2.05);
  EXPECT_TRUE(bpt.is_type<bp::object>());

  bpt << dt;

  // bpt is still a bp::object
  EXPECT_TRUE(bpt.is_type<bp::object>());

  // dt is still a double
  EXPECT_TRUE(dt.is_type<double>());

  // double was copied correctly into dt
  EXPECT_EQ(bp::extract<double>(bpt.get<bp::object>()), 7.05);

  // dt was not mutated
  EXPECT_EQ(dt.get<double>(), 7.05);

}

TEST(TendrilTest, BoostPyDefaultness)
{
#if 0
  ecto::tendrils ts;
  ts.declare<bp::object>("x","A bp object");
  bp::object x;
  ts["x"] >> x;
<<<<<<< HEAD
#endif
  //if(x == bp::object())
  //{
  //  std::cout << "x is none" << std::endl;
  //}
=======

  if(x == bp::object())
  {
    std::cout << "x is none" << std::endl;
  }
>>>>>>> c8ed5b87
}

TEST(TendrilTest, SyntacticSugar)
{
  int x = 2;
  float y = 3.14;
  std::string z = "z";

  ecto::tendril tx(x,"doc"),ty(y,"doc"),tz(z,"doc");
  tz >> z;
  tz << z;
  ty >> y;
  ty << y;
  tx << x;
  tx >> x;
  EXPECT_THROW(tx >> y;,ecto::except::TypeMismatch);
  EXPECT_THROW(tx << z;,ecto::except::TypeMismatch);


  ecto::tendrils ts;
  ts.declare<int>("x");
  ts.declare<float>("y");
  ts.declare<std::string>("z");
  ts["x"] >> x;
  ts["x"] << x;
  ts["y"] >> y;
  ts["y"] << y;
  ts["z"] >> z;
  ts["z"] << z;
  EXPECT_THROW(ts["z"] >> y;,ecto::except::TypeMismatch);
  EXPECT_THROW(ts["z"] << x;,ecto::except::TypeMismatch);

  EXPECT_THROW(ts["w"] >> x;,std::runtime_error);
  EXPECT_THROW(ts["t"] << x;,std::runtime_error);

}

TEST(TendrilTest, Nones)
{
<<<<<<< HEAD
  ecto::tendril::ptr a = ecto::tendril::make_tendril<ecto::tendril::none>();
  ecto::tendril::ptr b = ecto::tendril::make_tendril<ecto::tendril::none>();
=======
  using ecto::tendril;
  using ecto::make_tendril;

  tendril::ptr a = make_tendril<tendril::none>();
  tendril::ptr b = make_tendril<tendril::none>();
  EXPECT_TRUE(a->is_type<tendril::none>());
>>>>>>> c8ed5b87
  EXPECT_TRUE(a->same_type(*b));
  EXPECT_TRUE(b->same_type(*a));
  a << b;
  std::cout << "a type: " << a->type_name() << "\n";
  std::cout << "b type: " << b->type_name() << "\n";
<<<<<<< HEAD
=======
  EXPECT_TRUE(a->is_type<tendril::none>());
>>>>>>> c8ed5b87
  EXPECT_TRUE(a->same_type(*b));
  EXPECT_TRUE(b->same_type(*a));
  a >> b;
  EXPECT_TRUE(a->same_type(*b));
  EXPECT_TRUE(b->same_type(*a));
<<<<<<< HEAD
=======

  // you can assign anything to a none tendril, it changes type
  a << 7.05;
  EXPECT_TRUE(a->is_type<double>());
  EXPECT_EQ(a->get<double>(), 7.05);

  // note: now a is a double, you can't assign a string to it
  std::string s("ess");
  EXPECT_THROW(a << s, ecto::except::TypeMismatch);

  // assignment makes it a vanilla none again
  a = b;
  EXPECT_TRUE(a->is_type<tendril::none>());
  EXPECT_TRUE(a->same_type(*b));
  EXPECT_TRUE(b->same_type(*a));

  // bp object with a string in it
  bp::object obj(s);
  
  a << obj;
  EXPECT_TRUE(a->is_type<bp::object>());
}

TEST(TendrilTest, ConversionTableFromNoneColumn)
{
  using ecto::tendril;
  tendril none_;

  { // none << none
    tendril othernone_;
    othernone_ << none_;
  }

  { // object << none
    tendril object_(bp::object(3.14159), "pyobj");
    EXPECT_THROW(object_ << none_, ecto::except::ValueNone);
  }

  { // double << none
    tendril double_(3.14159, "double");
    EXPECT_THROW(double_ << none_, ecto::except::ValueNone);
  }
}


TEST(TendrilTest, ConversionTableFromPyObjectColumn)
{
  using ecto::tendril;
  tendril pypi_(bp::object(3.1415), "py pi");

  { // none << object
    tendril none_;
    none_ << pypi_;
    bp::object rt = none_.get<bp::object>();
    EXPECT_EQ(bp::extract<double>(rt), 3.1415);
  }

  { // object << object
    tendril o2(bp::object(7.777), "sevens");
    o2 << pypi_;
    bp::object rt = o2.get<bp::object>();
    EXPECT_EQ(bp::extract<double>(rt), 3.1415);
  }

  { // double << object (compatible)
    tendril double_(5.555, "double");
    double_ << pypi_;
    EXPECT_EQ(double_.get<double>(), 3.1415);
  }

  { // double << object (incompatible)
    tendril string_(std::string("oops"), "double");
    EXPECT_THROW(string_ << pypi_, ecto::except::TypeMismatch);
  }
}

TEST(TendrilTest, ConversionTableFromUDTColumn)
{
  using ecto::tendril;
  tendril udt_(std::string("STRINGY"), "py pi");

  { // none << udt
    tendril none_;
    none_ << udt_;
    std::string s = none_.get<std::string>();
    EXPECT_EQ(s, "STRINGY");
  }

  { // object << udt
    tendril o2(bp::object(7.777), "sevens");
    o2 << udt_;
    bp::object rt = o2.get<bp::object>();
    std::string xtracted = bp::extract<std::string>(rt);
    EXPECT_EQ(xtracted, std::string("STRINGY"));
  }

  { // string << udt (compatible)
    tendril string_(std::string("NOTSTRINGY"), "is other string");
    string_ << udt_;
    EXPECT_EQ(string_.get<std::string>(), std::string("STRINGY"));
    // not the same string
    EXPECT_NE(&(string_.get<std::string>()), &(udt_.get<std::string>()));
  }

  { // double << udt (incompatible)
    tendril double_(3.1415, "double");
    EXPECT_THROW(double_ << udt_, ecto::except::TypeMismatch);
  }
}


TEST(TendrilTest, ConvertersCopied)
{
  ecto::tendril::ptr a = ecto::make_tendril<ecto::tendril::none>();
  ecto::tendril::ptr b = ecto::make_tendril<double>();
  EXPECT_FALSE(a->same_type(*b));
  EXPECT_FALSE(b->same_type(*a));
  *a = *b;
  EXPECT_TRUE(a->same_type(*b));
  EXPECT_TRUE(b->same_type(*a));
  bp::object obj(3.1415);
  *a << obj;
  EXPECT_EQ(a->get<double>(), 3.1415);
  bp::object obj2;
  *a >> obj2;
  bp::extract<double> e(obj2);
  EXPECT_TRUE(e.check());
  EXPECT_EQ(e(), 3.1415);
>>>>>>> c8ed5b87
}<|MERGE_RESOLUTION|>--- conflicted
+++ resolved
@@ -36,14 +36,10 @@
     EXPECT_FALSE(meh.dirty());
     EXPECT_FALSE(meh.user_supplied());
     EXPECT_TRUE(meh.has_default());
-<<<<<<< HEAD
+    EXPECT_TRUE(meh.is_type<float>());
+
     meh << 2.0f;
-=======
-    EXPECT_TRUE(meh.is_type<float>());
-
-    meh << 2.0f;
-
->>>>>>> c8ed5b87
+
     EXPECT_TRUE(meh.has_default());
     EXPECT_TRUE(meh.user_supplied());
     EXPECT_TRUE(meh.dirty());
@@ -76,13 +72,8 @@
 TEST(TendrilTest, Copyness)
 {
   ecto::tendril a(0.5f, "A float"), b, c;
-<<<<<<< HEAD
-  b.copy_value(a);
-  c.copy_value(b);
-=======
   b << a;
   c << b;
->>>>>>> c8ed5b87
   c << 3.14f;
   EXPECT_NE(a.get<float>(),c.get<float>());
   EXPECT_EQ(a.get<float>(),b.get<float>());
@@ -234,24 +225,15 @@
 
 TEST(TendrilTest, BoostPyDefaultness)
 {
-#if 0
   ecto::tendrils ts;
   ts.declare<bp::object>("x","A bp object");
   bp::object x;
   ts["x"] >> x;
-<<<<<<< HEAD
-#endif
-  //if(x == bp::object())
-  //{
-  //  std::cout << "x is none" << std::endl;
-  //}
-=======
 
   if(x == bp::object())
   {
     std::cout << "x is none" << std::endl;
   }
->>>>>>> c8ed5b87
 }
 
 TEST(TendrilTest, SyntacticSugar)
@@ -291,33 +273,23 @@
 
 TEST(TendrilTest, Nones)
 {
-<<<<<<< HEAD
-  ecto::tendril::ptr a = ecto::tendril::make_tendril<ecto::tendril::none>();
-  ecto::tendril::ptr b = ecto::tendril::make_tendril<ecto::tendril::none>();
-=======
   using ecto::tendril;
   using ecto::make_tendril;
 
   tendril::ptr a = make_tendril<tendril::none>();
   tendril::ptr b = make_tendril<tendril::none>();
   EXPECT_TRUE(a->is_type<tendril::none>());
->>>>>>> c8ed5b87
   EXPECT_TRUE(a->same_type(*b));
   EXPECT_TRUE(b->same_type(*a));
   a << b;
   std::cout << "a type: " << a->type_name() << "\n";
   std::cout << "b type: " << b->type_name() << "\n";
-<<<<<<< HEAD
-=======
   EXPECT_TRUE(a->is_type<tendril::none>());
->>>>>>> c8ed5b87
   EXPECT_TRUE(a->same_type(*b));
   EXPECT_TRUE(b->same_type(*a));
   a >> b;
   EXPECT_TRUE(a->same_type(*b));
   EXPECT_TRUE(b->same_type(*a));
-<<<<<<< HEAD
-=======
 
   // you can assign anything to a none tendril, it changes type
   a << 7.05;
@@ -446,5 +418,4 @@
   bp::extract<double> e(obj2);
   EXPECT_TRUE(e.check());
   EXPECT_EQ(e(), 3.1415);
->>>>>>> c8ed5b87
 }