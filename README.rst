--- conflicted
+++ resolved
@@ -6,28 +6,4 @@
 computer vision, perception, audio processing and robotics pipelines.
 
 See the ecto kitchen (http://github.com/plasmodic/ecto_kitchen) to get
-started or see the online docs at http://ecto.willowgarage.com
-
-<<<<<<< HEAD
-=======
-
-
-
-
-
-
-
-
-
-
-
-
-
-
-
-
-
-
-
-
->>>>>>> 344bd647
+started or see the online docs at http://ecto.willowgarage.com